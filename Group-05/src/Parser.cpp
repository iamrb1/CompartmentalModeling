--- conflicted
+++ resolved
@@ -11,52 +11,6 @@
 // Constructor
 Parser::Parser() {}
 
-<<<<<<< HEAD
-=======
-// Member function to evaluate the expression
-int Parser::Evaluate(std::string expression) {
-  assert(std::any_of(expression.begin(), expression.end(), ::isdigit));
-  assert(std::any_of(expression.begin(), expression.end(), [](char c) {
-    return c == '+' || c == '-' || c == '/' || c == '*';
-  }));
-  size_t index = 0;
-  double result = ParseNumber(expression, index); // Get the first number
-
-  while (index < expression.size()) {
-    index++;
-    char op = expression[index]; // Get the operator
-
-    if (op == '+' || op == '-' || op == '*' || op == '/') {
-      index++; // Skip the operator
-      double next_number = ParseNumber(expression, index);
-      switch (op) {
-      case '+':
-        result += next_number;
-        break;
-      case '-':
-        result -= next_number;
-        break;
-      case '*':
-        result *= next_number;
-        break;
-      case '/':
-        if (next_number != 0) {
-          result /= next_number;
-        } else {
-          std::cerr << "Error: Division by zero!" << std::endl;
-          return 0; // or handle error as needed
-        }
-        break;
-      }
-    } else {
-      break; // No more valid operators
-    }
-  }
-
-  return result;
-}
-
->>>>>>> 8bce5916
 // Helper function to parse a number inside curly braces
 int Parser::ParseNumber(std::string expression, size_t &index) {
   assert(index < expression.size());
@@ -92,8 +46,7 @@
   }
 
   std::cerr << "Error: Expected number inside {}" << std::endl;
-<<<<<<< HEAD
-  return 0;  // Return a default error value
+  return 0; // Return a default error value
 }
 
 
@@ -173,7 +126,3 @@
 
     return result;
   }
-=======
-  return 0; // Return a default error value
-}
->>>>>>> 8bce5916
