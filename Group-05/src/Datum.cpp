--- conflicted
+++ resolved
@@ -52,26 +52,13 @@
       mValue = "";
     } else {
       std::string string_numeric_value = std::to_string(GetDouble().value());
-
-<<<<<<< HEAD
-      // https://stackoverflow.com/questions/13686482/c11-stdto-stringdouble-no-trailing-zeros.
-      // Used the above link to help remove trailing 0s and . when a double
-      // converts into a string. find_last_not_of finds the last value of the
-      // indicated value (0 and .). Need to add 1 to find the first 0 or .
-      // string::npos indicates everything until the end of the string. So
-      // remove everything after the last 0 or .
-      string_numeric_value.erase(string_numeric_value.find_last_not_of('0') + 1,
-                                 std::string::npos);
-      string_numeric_value.erase(string_numeric_value.find_last_not_of('.') + 1,
-                                 std::string::npos);
-=======
+      
       // CITE: https://stackoverflow.com/questions/13686482/c11-stdto-stringdouble-no-trailing-zeros.
       // Used the above link to help remove trailing 0s and . when a double converts into a string.
       // find_last_not_of finds the last value of the indicated value (0 and .). Need to add 1 to find the first 0 or .
       // string::npos indicates everything until the end of the string. So remove everything after the last 0 or .
       string_numeric_value.erase(string_numeric_value.find_last_not_of('0') + 1, std::string::npos);
       string_numeric_value.erase(string_numeric_value.find_last_not_of('.') + 1, std::string::npos);
->>>>>>> 105f88c4
       mValue = string_numeric_value;
     }
   }
@@ -110,13 +97,7 @@
 }
 
 // TODO - May want to change the overloaded functions based on the specs
-<<<<<<< HEAD
-//  Need to figure out how we want to do comparisons with different types(>, >=,
-//  <, <=) Also, need to test more (Will probably wait until we get a testing
-//  framework)
-=======
 //  Need to figure out how we want to do comparisons with different types(>, >=, <, <=)
->>>>>>> 105f88c4
 
 // Used https://www.geeksforgeeks.org/operator-overloading-cpp/ to help me with
 // operator overloading
@@ -162,12 +143,8 @@
  */
 Datum Datum::operator*(const Datum &datum) const {
   if (AreDatumsDouble(datum)) {
-<<<<<<< HEAD
-    return {GetDouble().value() * datum.GetDouble().value()};
-=======
     assert(GetDouble().has_value() && datum.GetDouble().has_value());
     return {GetDouble().value()*datum.GetDouble().value()};
->>>>>>> 105f88c4
   }
   return {std::numeric_limits<double>::quiet_NaN()};
 }
@@ -181,15 +158,10 @@
  * Otherwise, returns NaN
  */
 Datum Datum::operator/(const Datum &datum) const {
-<<<<<<< HEAD
-  if (AreDatumsDouble(datum)) {
-    return {GetDouble().value() * datum.GetDouble().value()};
-=======
   if (AreDatumsDouble(datum) && datum.GetDouble().value()!=0.0) {
     assert(GetDouble().has_value() && datum.GetDouble().has_value());
     assert(datum.GetDouble().value()!=0.0);
     return {GetDouble().value()/datum.GetDouble().value()};
->>>>>>> 105f88c4
   }
   return {std::numeric_limits<double>::quiet_NaN()};
 }
@@ -206,12 +178,8 @@
     assert(GetDouble().has_value() && datum.GetDouble().has_value());
     return std::abs(GetDouble().value() - datum.GetDouble().value()) < kEpsilon;
   } else if (AreDatumsStrings(datum)) {
-<<<<<<< HEAD
-    return GetString().value() == datum.GetString().value();
-=======
     assert(GetString().has_value() && datum.GetString().has_value());
     return GetString().value()==datum.GetString().value();
->>>>>>> 105f88c4
   } else {
     return false;
   }
