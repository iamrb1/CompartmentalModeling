#include "src/CSVfile.h"
#include "src/DataGrid.h"
#include "src/Datum.h"
#include "src/ReferenceVector.h"
#include <cmath>
#include <fstream>
#include <iostream>
#include <typeinfo>

// TODO - Remove this file
int main() {

<<<<<<< HEAD
  // ReferenceVector Tests
  cse::ReferenceVector refVec;
  refVec.push_back(d1);
  refVec.push_back(d2);
  refVec.push_back(d3);

  std::cout << "ReferenceVector size should be 3: " << refVec.size()
            << std::endl;
  std::cout << "First element should be 987.987: "
            << refVec.front().GetDouble().value() << std::endl;
  std::cout << "Access to element at will, should be string newTest: "
            << refVec.at(1).GetString().value() << std::endl;
  std::cout << "Last element should be the string 987: "
            << refVec.back().GetString().value() << std::endl;

  // Modify the second element using the Proxy operator=
  cse::Datum newDatum("UpdatedDatum");
  refVec[1] = newDatum;
  std::cout << "Updated second element: " << refVec.at(1).GetString().value()
            << std::endl;

  refVec.pop_back();
  std::cout << "ReferenceVector size after pop_back should be 2: "
            << refVec.size() << std::endl;

  refVec.clear();
  std::cout << "ReferenceVector size after clear should be 0: " << refVec.size()
            << std::endl;
  std::cout << "ReferenceVector empty check should be 1: " << refVec.empty()
            << std::endl;

  std::cout << "=== DataGrid Tests ===\n";
  cse::DataGrid grid;

  std::cout << "\n[1] Insert Rows\n";
  grid.insertDefaultRow(0, 0);
  grid.insertDefaultRow(1, 0);
  std::cout << grid;

  std::cout << "\n[2] Insert Columns\n";
  grid.insertDefaultColumn(0, 0);
  grid.insertDefaultColumn(1, 0);
  std::cout << grid;

  std::cout << "\n[3] Modify Values (String and Double)\n";
  grid[0][0] = cse::Datum("Hello");
  grid[0][1] = cse::Datum(3.14);
  grid[1][0] = cse::Datum(42);
  grid[1][1] = cse::Datum("World");
  std::cout << grid;

  std::cout << "\n[4] Convert Values (String to Double and Vice Versa)\n";
  grid[0][1].AsString();
  grid[1][0].AsString();
  grid[0][0].AsDouble();
  grid[1][1].AsDouble();
  std::cout << grid;

  std::cout << "\n[5] Get Row 1\n";
  auto row = grid.getRow(1);
  for (const auto &datum : row) {
    if (datum.IsString()) {
      std::cout << datum.GetString().value() << " ";
    } else if (datum.IsDouble()) {
      std::cout << datum.GetDouble().value() << " ";
    }
  }
  std::cout << "\n";

  std::cout << "\n[6] Get Column 0\n";
  auto col = grid.getColumn(0);
  for (const auto &datum : col) {
    if (datum.IsString()) {
      std::cout << datum.GetString().value() << " ";
    } else if (datum.IsDouble()) {
      std::cout << datum.GetDouble().value() << " ";
    }
  }
  std::cout << "\n";

  std::cout << "\n[7] Delete Row 0\n";
  grid.deleteRow(0);
  std::cout << grid;

  std::cout << "\n[8] Delete Column 0\n";
  grid.deleteColumn(0);
  std::cout << grid;

  // Test: CSVFile::LoadCsv
  std::cout << "\n[9] Testing CSVFile::LoadCsv\n";

  // Create a test input CSV file
  std::ofstream test_input("test_input.csv");
  test_input << "Name,Age,Score\n";
  test_input << "Alice,30,95.5\n";
  test_input << "Bob,25,88.0\n";
  test_input.close();

  // Load the test CSV file into a DataGrid
  cse::DataGrid data_grid;
  try {
    data_grid = cse::CSVFile::LoadCsv("test_input.csv");
    std::cout << "Loaded DataGrid:\n";
    std::cout << data_grid;
  } catch (const std::exception &e) {
    std::cerr << "Failed to load CSV: " << e.what() << std::endl;
  }

  // Test: CSVFile::ExportCsv
  std::cout << "\n[10] Testing CSVFile::ExportCsv\n";

  // Modify the data_grid for export testing
  data_grid.getRow(0)[0] = "Charlie";
  data_grid.getRow(1)[2] = 91.0;

  // Export the modified data_grid to a new CSV file
  try {
    bool success = cse::CSVFile::ExportCsv("test_output.csv", data_grid);
    if (success) {
      std::cout << "Exported DataGrid to test_output.csv successfully.\n";

      // Print the exported CSV file content
      std::ifstream test_output("test_output.csv");
      std::string line;
      std::cout << "Exported CSV content:\n";
      while (std::getline(test_output, line)) {
        std::cout << line << "\n";
      }
      test_output.close();
    }
  } catch (const std::exception &e) {
    std::cerr << "Failed to export CSV: " << e.what() << std::endl;
  }
=======
  // Constructors
//  cse::Datum d1(123.123);
//  cse::Datum d2("test");
//  std::cout << "Should be True(1): " << d1.IsDouble() << std::endl;
//  std::cout << "Should be False(0): " << d1.IsString() << std::endl;
//
//  std::cout << "===" << std::endl;
//
//  // IsDouble()/IsString()
//  std::cout << "Should be False(0): " << d2.IsDouble() << std::endl;
//  std::cout << "Should be True(1): " << d2.IsString() << std::endl;
//
//  std::cout << "===" << std::endl;
//
//  // Update values
//  d2 = "newTest";
//  std::cout << "Should output the new string value (newTest)"
//            << d2.GetString() << std::endl;
//  d1 = 987.987;
//  std::cout << "Should output the new double value (987.987)"
//            << d1.GetDouble() << std::endl;
//
//  cse::Datum d_assignment_test(123);
//  cse::Datum d_assignment_test1(345);
//
//  std::cout << "Original Output (123)" << d_assignment_test.GetDouble()
//            << std::endl;
//  d_assignment_test = d_assignment_test1;
//  std::cout << "Output of assignment (345)"
//            << d_assignment_test.GetDouble() << std::endl;
//
//  std::cout << "===" << std::endl;
//
//  // Convert double --> string
//  cse::Datum d3(987);
//  std::cout << "Type should be an double (1) --> Calls AsString() --> End as "
//               "an string (0)"
//            << std::endl;
//  d3.AsString();
//  std::cout << d3.GetString() << std::endl;
//
//  std::cout << "===" << std::endl;
//
//  // Convert string --> double
//  cse::Datum d4("8.12341");
//  std::cout << "Type should be an string (1) --> Calls AsDouble() --> End as "
//               "an double(0)"
//            << std::endl;
//  d4.AsDouble();
//  std::cout << d4.GetDouble() << std::endl;
//
//  std::cout << "===" << std::endl;
//
//  // Convert invalid string to double --> Return NaN:
//  cse::Datum d5("123helloWorld");
//  std::cout << "Invalid string to double --> Return NaN. Should output 1"
//            << std::endl;
//  d5.AsDouble();
//  std::cout << std::isnan(d5.GetDouble()) << std::endl;
//
//  std::cout << "===" << std::endl;
//
//  // Convert NaN to String --> return empty string
//  cse::Datum d6(NAN);
//  d6.AsString();
//  std::cout << "NaN to String: Should have an empty string: "
//            << d6.GetString() << std::endl;
//
//  cse::Datum d_add(28.421);
//  cse::Datum d_add1(38.32);
//  cse::Datum d_add2("test");
//  cse::Datum d_add3("test2");
//  cse::Datum equal_datum(28.421);
//  cse::Datum equal_datum1("test");
//
//  cse::Datum double_test = d_add + d_add1;
//  std::cout << "Adding two double Datums: " << double_test.GetDouble()
//            << std::endl;
//
//  cse::Datum datum_string_test = d_add1 + d_add2;
//  std::cout << "Adding one double and one string Datum: "
//            << datum_string_test.GetDouble() << std::endl;
//
//  cse::Datum string_test = d_add2 + d_add3;
//  std::cout << "Adding two string Datums: " << string_test.GetDouble()
//            << std::endl;
//
//  std::cout << "Equal Check (1): " << (d_add == equal_datum) << std::endl;
//  std::cout << "Equal Check (0): " << (d_add == d_add1) << std::endl;
//  std::cout << "Equal Check (0): " << (d_add == d_add2) << std::endl;
//  std::cout << "Equal Check (0): " << (d_add2 == d_add3) << std::endl;
//  std::cout << "Equal Check (1): " << (d_add2 == equal_datum1) << std::endl;
//
//  std::cout << "===" << std::endl;
//
//  // ReferenceVector Tests
//  cse::ReferenceVector refVec;
//  refVec.push_back(d1);
//  refVec.push_back(d2);
//  refVec.push_back(d3);
//
//  std::cout << "ReferenceVector size should be 3: " << refVec.size()
//            << std::endl;
//  std::cout << "First element should be 987.987: "
//            << refVec.front().GetDouble() << std::endl;
//  std::cout << "Access to element at will, should be string newTest: "
//            << refVec.at(1).GetString() << std::endl;
//  std::cout << "Last element should be the string 987: "
//            << refVec.back().GetString() << std::endl;
//
//  // Modify the second element using the Proxy operator=
//  cse::Datum newDatum("UpdatedDatum");
//  refVec[1] = newDatum;
//  std::cout << "Updated second element: " << refVec.at(1).GetString()
//            << std::endl;
//
//  refVec.pop_back();
//  std::cout << "ReferenceVector size after pop_back should be 2: "
//            << refVec.size() << std::endl;
//
//  refVec.clear();
//  std::cout << "ReferenceVector size after clear should be 0: " << refVec.size()
//            << std::endl;
//  std::cout << "ReferenceVector empty check should be 1: " << refVec.empty()
//            << std::endl;
//
//  std::cout << "=== DataGrid Tests ===\n";
//  cse::DataGrid grid;
//
//  std::cout << "\n[1] Insert Rows\n";
//  grid.insertDefaultRow(0, 0);
//  grid.insertDefaultRow(1, 0);
//  std::cout << grid;
//
//  std::cout << "\n[2] Insert Columns\n";
//  grid.insertDefaultColumn(0, 0);
//  grid.insertDefaultColumn(1, 0);
//  std::cout << grid;
//
//  std::cout << "\n[3] Modify Values (String and Double)\n";
//  grid[0][0] = cse::Datum("Hello");
//  grid[0][1] = cse::Datum(3.14);
//  grid[1][0] = cse::Datum(42);
//  grid[1][1] = cse::Datum("World");
//  std::cout << grid;
//
//  std::cout << "\n[4] Convert Values (String to Double and Vice Versa)\n";
//  grid[0][1].AsString();
//  grid[1][0].AsString();
//  grid[0][0].AsDouble();
//  grid[1][1].AsDouble();
//  std::cout << grid;
//
//  std::cout << "\n[5] Get Row 1\n";
//  auto row = grid.getRow(1);
//  for (const auto &datum : row) {
//    if (datum.IsString()) {
//      std::cout << datum.GetString() << " ";
//    } else if (datum.IsDouble()) {
//      std::cout << datum.GetDouble() << " ";
//    }
//  }
//  std::cout << "\n";
//
//  std::cout << "\n[6] Get Column 0\n";
//  auto col = grid.getColumn(0);
//  for (const auto &datum : col) {
//    if (datum.IsString()) {
//      std::cout << datum.GetString() << " ";
//    } else if (datum.IsDouble()) {
//      std::cout << datum.GetDouble() << " ";
//    }
//  }
//  std::cout << "\n";
//
//  std::cout << "\n[7] Delete Row 0\n";
//  grid.deleteRow(0);
//  std::cout << grid;
//
//  std::cout << "\n[8] Delete Column 0\n";
//  grid.deleteColumn(0);
//  std::cout << grid;
//
//  // Test: CSVFile::LoadCsv
//  std::cout << "\n[9] Testing CSVFile::LoadCsv\n";
//
//  // Create a test input CSV file
//  std::ofstream test_input("test_input.csv");
//  test_input << "Name,Age,Score\n";
//  test_input << "Alice,30,95.5\n";
//  test_input << "Bob,25,88.0\n";
//  test_input.close();
//
//  // Load the test CSV file into a DataGrid
//  cse::DataGrid data_grid;
//  try {
//    data_grid = cse::CSVFile::LoadCsv("test_input.csv");
//    std::cout << "Loaded DataGrid:\n";
//    std::cout << data_grid;
//  } catch (const std::exception &e) {
//    std::cerr << "Failed to load CSV: " << e.what() << std::endl;
//  }
//
//  // Test: CSVFile::ExportCsv
//  std::cout << "\n[10] Testing CSVFile::ExportCsv\n";
//
//  // Modify the data_grid for export testing
//  data_grid.getRow(0)[0] = "Charlie";
//  data_grid.getRow(1)[2] = 91.0;
//
//  // Export the modified data_grid to a new CSV file
//  try {
//    bool success = cse::CSVFile::ExportCsv("test_output.csv", data_grid);
//    if (success) {
//      std::cout << "Exported DataGrid to test_output.csv successfully.\n";
//
//      // Print the exported CSV file content
//      std::ifstream test_output("test_output.csv");
//      std::string line;
//      std::cout << "Exported CSV content:\n";
//      while (std::getline(test_output, line)) {
//        std::cout << line << "\n";
//      }
//      test_output.close();
//    }
//  } catch (const std::exception &e) {
//    std::cerr << "Failed to export CSV: " << e.what() << std::endl;
//  }
>>>>>>> 09363c81

  return 0;
}<|MERGE_RESOLUTION|>--- conflicted
+++ resolved
@@ -10,141 +10,6 @@
 // TODO - Remove this file
 int main() {
 
-<<<<<<< HEAD
-  // ReferenceVector Tests
-  cse::ReferenceVector refVec;
-  refVec.push_back(d1);
-  refVec.push_back(d2);
-  refVec.push_back(d3);
-
-  std::cout << "ReferenceVector size should be 3: " << refVec.size()
-            << std::endl;
-  std::cout << "First element should be 987.987: "
-            << refVec.front().GetDouble().value() << std::endl;
-  std::cout << "Access to element at will, should be string newTest: "
-            << refVec.at(1).GetString().value() << std::endl;
-  std::cout << "Last element should be the string 987: "
-            << refVec.back().GetString().value() << std::endl;
-
-  // Modify the second element using the Proxy operator=
-  cse::Datum newDatum("UpdatedDatum");
-  refVec[1] = newDatum;
-  std::cout << "Updated second element: " << refVec.at(1).GetString().value()
-            << std::endl;
-
-  refVec.pop_back();
-  std::cout << "ReferenceVector size after pop_back should be 2: "
-            << refVec.size() << std::endl;
-
-  refVec.clear();
-  std::cout << "ReferenceVector size after clear should be 0: " << refVec.size()
-            << std::endl;
-  std::cout << "ReferenceVector empty check should be 1: " << refVec.empty()
-            << std::endl;
-
-  std::cout << "=== DataGrid Tests ===\n";
-  cse::DataGrid grid;
-
-  std::cout << "\n[1] Insert Rows\n";
-  grid.insertDefaultRow(0, 0);
-  grid.insertDefaultRow(1, 0);
-  std::cout << grid;
-
-  std::cout << "\n[2] Insert Columns\n";
-  grid.insertDefaultColumn(0, 0);
-  grid.insertDefaultColumn(1, 0);
-  std::cout << grid;
-
-  std::cout << "\n[3] Modify Values (String and Double)\n";
-  grid[0][0] = cse::Datum("Hello");
-  grid[0][1] = cse::Datum(3.14);
-  grid[1][0] = cse::Datum(42);
-  grid[1][1] = cse::Datum("World");
-  std::cout << grid;
-
-  std::cout << "\n[4] Convert Values (String to Double and Vice Versa)\n";
-  grid[0][1].AsString();
-  grid[1][0].AsString();
-  grid[0][0].AsDouble();
-  grid[1][1].AsDouble();
-  std::cout << grid;
-
-  std::cout << "\n[5] Get Row 1\n";
-  auto row = grid.getRow(1);
-  for (const auto &datum : row) {
-    if (datum.IsString()) {
-      std::cout << datum.GetString().value() << " ";
-    } else if (datum.IsDouble()) {
-      std::cout << datum.GetDouble().value() << " ";
-    }
-  }
-  std::cout << "\n";
-
-  std::cout << "\n[6] Get Column 0\n";
-  auto col = grid.getColumn(0);
-  for (const auto &datum : col) {
-    if (datum.IsString()) {
-      std::cout << datum.GetString().value() << " ";
-    } else if (datum.IsDouble()) {
-      std::cout << datum.GetDouble().value() << " ";
-    }
-  }
-  std::cout << "\n";
-
-  std::cout << "\n[7] Delete Row 0\n";
-  grid.deleteRow(0);
-  std::cout << grid;
-
-  std::cout << "\n[8] Delete Column 0\n";
-  grid.deleteColumn(0);
-  std::cout << grid;
-
-  // Test: CSVFile::LoadCsv
-  std::cout << "\n[9] Testing CSVFile::LoadCsv\n";
-
-  // Create a test input CSV file
-  std::ofstream test_input("test_input.csv");
-  test_input << "Name,Age,Score\n";
-  test_input << "Alice,30,95.5\n";
-  test_input << "Bob,25,88.0\n";
-  test_input.close();
-
-  // Load the test CSV file into a DataGrid
-  cse::DataGrid data_grid;
-  try {
-    data_grid = cse::CSVFile::LoadCsv("test_input.csv");
-    std::cout << "Loaded DataGrid:\n";
-    std::cout << data_grid;
-  } catch (const std::exception &e) {
-    std::cerr << "Failed to load CSV: " << e.what() << std::endl;
-  }
-
-  // Test: CSVFile::ExportCsv
-  std::cout << "\n[10] Testing CSVFile::ExportCsv\n";
-
-  // Modify the data_grid for export testing
-  data_grid.getRow(0)[0] = "Charlie";
-  data_grid.getRow(1)[2] = 91.0;
-
-  // Export the modified data_grid to a new CSV file
-  try {
-    bool success = cse::CSVFile::ExportCsv("test_output.csv", data_grid);
-    if (success) {
-      std::cout << "Exported DataGrid to test_output.csv successfully.\n";
-
-      // Print the exported CSV file content
-      std::ifstream test_output("test_output.csv");
-      std::string line;
-      std::cout << "Exported CSV content:\n";
-      while (std::getline(test_output, line)) {
-        std::cout << line << "\n";
-      }
-      test_output.close();
-    }
-  } catch (const std::exception &e) {
-    std::cerr << "Failed to export CSV: " << e.what() << std::endl;
-  }
-=======
   // Constructors
 //  cse::Datum d1(123.123);
 //  cse::Datum d2("test");
@@ -373,7 +238,6 @@
 //  } catch (const std::exception &e) {
 //    std::cerr << "Failed to export CSV: " << e.what() << std::endl;
 //  }
->>>>>>> 09363c81
 
   return 0;
 }