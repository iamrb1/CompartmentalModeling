#include "src/DataGrid.h"
#include "src/Datum.h"
<<<<<<< HEAD
#include "src/CSVfile.h"
#include <iostream>
#include <fstream>
=======
#include "src/ReferenceVector.h"
#include <iostream>
#include <cmath>
>>>>>>> a735ffd0
#include <typeinfo>

// TODO - Improve and move test cases. Will need a testing framework (Probably
// Catch2?). However, I wanted to test
//  my code before pushing, so I wrote some basic tests in main.

int main() {
  // Constructors
  cse::Datum d1(123.123);
  cse::Datum d2("test");
  std::cout << "Should be True(1): " << d1.IsDouble() << std::endl;
  std::cout << "Should be False(0): " << d1.IsString() << std::endl;

  std::cout << "===" << std::endl;

  // IsDouble()/IsString()
  std::cout << "Should be False(0): " << d2.IsDouble() << std::endl;
  std::cout << "Should be True(1): " << d2.IsString() << std::endl;

  std::cout << "===" << std::endl;

  // Update values
  d2 = "newTest";
  std::cout << "Should output the new string value (newTest)"
            << d2.GetString().value() << std::endl;
  d1 = 987.987;
  std::cout << "Should output the new double value (987.987)"
            << d1.GetDouble().value() << std::endl;

  cse::Datum d_assignment_test(123);
  cse::Datum d_assignment_test1(345);

  std::cout << "Original Output (123)"
            << d_assignment_test.GetDouble().value() << std::endl;
  d_assignment_test = d_assignment_test1;
  std::cout << "Output of assignment (345)"
            << d_assignment_test.GetDouble().value() << std::endl;

  std::cout << "===" << std::endl;

  // Convert double --> string
  cse::Datum d3(987);
  std::cout << "Type should be an double (1) --> Calls AsString() --> End as "
               "an string (0)"
            << std::endl;
  std::cout << d3.GetDouble().has_value() << std::endl;
  d3.AsString();
  std::cout << d3.GetDouble().has_value() << std::endl;
  std::cout << d3.GetString().value() << std::endl;

  std::cout << "===" << std::endl;

  // Convert string --> double
  cse::Datum d4("8.12341");
  std::cout << "Type should be an string (1) --> Calls AsDouble() --> End as "
               "an double(0)"
            << std::endl;
  std::cout << d4.GetString().has_value() << std::endl;
  d4.AsDouble();
  std::cout << d4.GetString().has_value() << std::endl;
  std::cout << d4.GetDouble().value() << std::endl;

  std::cout << "===" << std::endl;

  // Convert invalid string to double --> Return NaN:
  cse::Datum d5("helloWorld");
  std::cout << "Invalid string to double --> Return NaN. Should output 1"
            << std::endl;
  d5.AsDouble();
  std::cout << std::isnan(d5.GetDouble().value()) << std::endl;

  std::cout << "===" << std::endl;

  // Convert NaN to String --> return empty string
  cse::Datum d6(NAN);
  d6.AsString();
  std::cout << "NaN to String: Should have an empty string: "
            << d6.GetString().value() << std::endl;

  cse::Datum d_add(28.421);
  cse::Datum d_add1(38.32);
  cse::Datum d_add2("test");
  cse::Datum d_add3("test2");
  cse::Datum equal_datum(28.421);
  cse::Datum equal_datum1("test");

  cse::Datum double_test = d_add + d_add1;
  std::cout << "Adding two double Datums: " << double_test.GetDouble().value() << std::endl;

  cse::Datum datum_string_test = d_add1 + d_add2;
  std::cout << "Adding one double and one string Datum: " << datum_string_test.GetDouble().value() << std::endl;

  cse::Datum string_test = d_add2 + d_add3;
  std::cout << "Adding two string Datums: " << string_test.GetDouble().value() << std::endl;

  std::cout << "Equal Check (1): " << (d_add==equal_datum) << std::endl;
  std::cout << "Equal Check (0): " << (d_add==d_add1) << std::endl;
  std::cout << "Equal Check (0): " << (d_add==d_add2) << std::endl;
  std::cout << "Equal Check (0): " << (d_add2==d_add3) << std::endl;
  std::cout << "Equal Check (1): " << (d_add2==equal_datum1) << std::endl;

  std::cout << "===" << std::endl;

  // ReferenceVector Tests
  cse::ReferenceVector refVec;
  refVec.push_back(d1);
  refVec.push_back(d2);
  refVec.push_back(d3);

  std::cout << "ReferenceVector size should be 3: " << refVec.size() << std::endl;
  std::cout << "First element should be 987.987: " << refVec.front().GetDouble().value() << std::endl;
  std::cout << "Access to element at will, should be string newTest: " << refVec.at(1).GetString().value() << std::endl;
  std::cout << "Last element should be the string 987: " << refVec.back().GetString().value() << std::endl;

  // Modify the second element using the Proxy operator=
  cse::Datum newDatum("UpdatedDatum");
  refVec[1] = newDatum;
  std::cout << "Updated second element: " << refVec.at(1).GetString().value() << std::endl;

  refVec.pop_back();
  std::cout << "ReferenceVector size after pop_back should be 2: " << refVec.size() << std::endl;

  refVec.clear();
  std::cout << "ReferenceVector size after clear should be 0: " << refVec.size() << std::endl;
  std::cout << "ReferenceVector empty check should be 1: " << refVec.empty() << std::endl;

  std::cout << "=== DataGrid Tests ===\n";
  cse::DataGrid grid;

  std::cout << "\n[1] Insert Rows\n";
  grid.InsertRow(0);
  grid.InsertRow(1);
  std::cout << grid;

  std::cout << "\n[2] Insert Columns\n";
  grid.InsertColumn(0);
  grid.InsertColumn(1);
  std::cout << grid;

  std::cout << "\n[3] Modify Values (String and Double)\n";
  grid[0][0] = cse::Datum("Hello");
  grid[0][1] = cse::Datum(3.14);
  grid[1][0] = cse::Datum(42);
  grid[1][1] = cse::Datum("World");
  std::cout << grid;

  std::cout << "\n[4] Convert Values (String to Double and Vice Versa)\n";
  grid[0][1].AsString();
  grid[1][0].AsString();
  grid[0][0].AsDouble();
  grid[1][1].AsDouble();
  std::cout << grid;

  std::cout << "\n[5] Get Row 1\n";
  auto row = grid.GetRow(1);
  for (const auto &datum : row) {
    if (datum.IsString()) {
      std::cout << datum.GetString().value() << " ";
    } else if (datum.IsDouble()) {
      std::cout << datum.GetDouble().value() << " ";
    }
  }
  std::cout << "\n";

  std::cout << "\n[6] Get Column 0\n";
  auto col = grid.GetColumn(0);
  for (const auto &datum : col) {
    if (datum.IsString()) {
      std::cout << datum.GetString().value() << " ";
    } else if (datum.IsDouble()) {
      std::cout << datum.GetDouble().value() << " ";
    }
  }
  std::cout << "\n";

  std::cout << "\n[7] Delete Row 0\n";
  grid.DeleteRow(0);
  std::cout << grid;

  std::cout << "\n[8] Delete Column 0\n";
  grid.DeleteColumn(0);
  std::cout << grid;

  // Test: CSVFile::LoadCsv
  std::cout << "\n[9] Testing CSVFile::LoadCsv\n";

  // Create a test input CSV file
  std::ofstream test_input("test_input.csv");
  test_input << "Name,Age,Score\n";
  test_input << "Alice,30,95.5\n";
  test_input << "Bob,25,88.0\n";
  test_input.close();

  // Load the test CSV file into a DataGrid
  cse::DataGrid grid;
  try {
    grid = cse::CSVFile::LoadCsv("test_input.csv");
    std::cout << "Loaded DataGrid:\n";
    std::cout << grid;
  } catch (const std::exception &e) {
    std::cerr << "Failed to load CSV: " << e.what() << std::endl;
  }

  // Test: CSVFile::ExportCsv
  std::cout << "\n[10] Testing CSVFile::ExportCsv\n";

  // Modify the grid for export testing
  grid.GetRow(0)[0].SetStringValue("Charlie");
  grid.GetRow(1)[2].SetDoubleValue(91.0);

  // Export the modified grid to a new CSV file
  try {
    bool success = cse::CSVFile::ExportCsv("test_output.csv", grid);
    if (success) {
      std::cout << "Exported DataGrid to test_output.csv successfully.\n";

      // Print the exported CSV file content
      std::ifstream test_output("test_output.csv");
      std::string line;
      std::cout << "Exported CSV content:\n";
      while (std::getline(test_output, line)) {
        std::cout << line << "\n";
      }
      test_output.close();
    }
  } catch (const std::exception &e) {
    std::cerr << "Failed to export CSV: " << e.what() << std::endl;
  }

  return 0;
}<|MERGE_RESOLUTION|>--- conflicted
+++ resolved
@@ -1,14 +1,10 @@
 #include "src/DataGrid.h"
 #include "src/Datum.h"
-<<<<<<< HEAD
 #include "src/CSVfile.h"
 #include <iostream>
 #include <fstream>
-=======
 #include "src/ReferenceVector.h"
-#include <iostream>
 #include <cmath>
->>>>>>> a735ffd0
 #include <typeinfo>
 
 // TODO - Improve and move test cases. Will need a testing framework (Probably
