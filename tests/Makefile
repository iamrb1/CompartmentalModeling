<<<<<<< HEAD
TEST_NAMES := Example Group-07

=======
TEST_NAMES := Example InClass
>>>>>>> dddd840a

CXX = clang++

default: test

test-%:
	cd $(@:test-%=%) && make test

test: $(addprefix test-, $(TEST_NAMES))

coverage-%:
	cd $(@:coverage-%=%) && make coverage

coverage: coverage_conversion $(addprefix coverage-, $(TEST_NAMES))

coverage_conversion:
	./convert_for_tests.sh

opt-%:
	cd $(@:opt-%=%) && make opt

opt: $(addprefix opt-, $(TEST_NAMES))

fulldebug-%:
	cd $(@:fulldebug-%=%) && make fulldebug

fulldebug: $(addprefix fulldebug-, $(TEST_NAMES))

cranky-%:
	cd $(@:cranky-%=%) && make cranky

cranky: $(addprefix cranky-, $(TEST_NAMES))

test-web-js:
	cd web && make test-web

clean: $(addprefix clean-, $(TEST_NAMES)) clean-web
	rm -f *.out
	rm -f *.o
	rm -f *.gcda
	rm -f *.gcno
	rm -f *.info
	rm -f *.gcov
	rm -f ./Coverage*
	rm -rf ./temp

clean-%:
	cd $(@:clean-%=%) && make clean<|MERGE_RESOLUTION|>--- conflicted
+++ resolved
@@ -1,9 +1,4 @@
-<<<<<<< HEAD
 TEST_NAMES := Example Group-07
-
-=======
-TEST_NAMES := Example InClass
->>>>>>> dddd840a
 
 CXX = clang++
 
