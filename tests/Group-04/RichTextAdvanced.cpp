#include <string>

#include "RichText.hpp"
#include "IndexSet.hpp"
#include "catch.hpp"


// example composite template usage
template <typename T> class Document {
  using text_t = cse::RichText<T>;

  // tree structure
  class Node;
  using child_t = std::variant<text_t, std::vector<Node>>;
  class Node {
    std::vector<child_t> children;
  };

  Node root;
};

// this test case doesn't actually have assertions, it just needs to compile
TEST_CASE("RichText template support", "[RichTextAdvanced]") {
  // basic templates
  cse::RichText text1;
  cse::RichText<wchar_t> text2;

  // containers
  cse::RichText<int> text3;
  // FIXME: Can not use non-trivial character types (yet?).
  // cse::RichText<std::vector<std::string>> text4;

  // usage in composite templates
  Document<char> doc;
}

TEST_CASE("RichText move semantics", "[RichTextAdvanced]") {
  cse::RichText text1{"foo"};
  text1 = std::move("bar");
  REQUIRE(text1.to_string() == "bar");

  cse::RichText text2{text1};
  REQUIRE(text2.to_string() == "bar");
}

TEST_CASE("New RichText operations", "[RichTextAdvanced]") {
  cse::TextFormat red("color", "red");
  cse::TextFormat blue("color", "blue");

  cse::RichText text1{"hello"};
  text1.apply_format_to_range(red, 0, text1.size() - 1);

  cse::RichText text2{"world!"};
  text2.apply_format_to_range(blue, 0, text2.size() - 1);

  // Add unformatted punctuation
  text1.insert(text1.size(), ", ");
  // Add formatted substring
  text2.insert(0, text1);

  REQUIRE(text2.to_string() == "hello, world!");
<<<<<<< HEAD
  REQUIRE(text2.get_format_range(red) == std::optional{cse::IndexSet{0, 4}});
  REQUIRE(text2.get_format_range(blue) ==
          std::optional{cse::IndexSet{std::pair{7, text2.size() - 1}}});
  REQUIRE(text2.formats_at(5).size() == 0)
=======
  // TODO: Spaceship operator on IndexSet
  //REQUIRE(text2.get_format_range(red) == std::optional{cse::IndexSet{0, 4}});
  //REQUIRE(text2.get_format_range(blue) ==
  //        std::optional{cse::IndexSet{7, text2.size() - 1}});
  REQUIRE(text2.formats_at(5).size() == 0);
>>>>>>> 03e6e26c
}

TEST_CASE("RichText update container functionality", "[RichTextAdvanced]") {
  cse::TextFormat red("color", "red");
  cse::RichText text{"hello"};
  text.apply_format_to_range(red, 0, text.size() - 1);

  text.update([](std::string &string) {
    string[0] = 'j';
    // nullopt for substitutions only
    return std::nullopt;
  });
  REQUIRE(text.to_string() == "jello");

  text.update([](std::string &string) {
    // substitutions can be performed at the same time as insertions or
    // deletions (but insertions and deletions cannot be performed at the same
    // time)
    string[0] = 'p';
    string[1] = 'i';
    string.push_back('w');

    // insertion: return indices in the original string that had
    // characters inserted after them.
    //
    // might be more complex for multi-character discontinuous insertions, or
    // just disallow that
    return cse::IndexSet{4};
  });

  REQUIRE(text.to_string() == "pillow");
  // expand format from insertion
  REQUIRE(text.formats_at(5).size() == 1);

  text.update([](std::string &string) {
    string.erase(4, 2);
    string.erase(0, 1);
    // deletion: return indices removed in old string
    return cse::IndexSet{0} | cse::IndexSet{4};
  });

  REQUIRE(text.to_string() == "ill");

  // edge cases are tricky, we might just have to limit what is
  // allowed, or reduce scope to exclude expanding formats (instead, just
  // offseting them)
}<|MERGE_RESOLUTION|>--- conflicted
+++ resolved
@@ -1,9 +1,8 @@
 #include <string>
 
+#include "IndexSet.hpp"
 #include "RichText.hpp"
-#include "IndexSet.hpp"
 #include "catch.hpp"
-
 
 // example composite template usage
 template <typename T> class Document {
@@ -59,18 +58,11 @@
   text2.insert(0, text1);
 
   REQUIRE(text2.to_string() == "hello, world!");
-<<<<<<< HEAD
-  REQUIRE(text2.get_format_range(red) == std::optional{cse::IndexSet{0, 4}});
+  REQUIRE(text2.get_format_range(red) ==
+          std::optional{cse::IndexSet{std::pair{0, 4}}});
   REQUIRE(text2.get_format_range(blue) ==
           std::optional{cse::IndexSet{std::pair{7, text2.size() - 1}}});
-  REQUIRE(text2.formats_at(5).size() == 0)
-=======
-  // TODO: Spaceship operator on IndexSet
-  //REQUIRE(text2.get_format_range(red) == std::optional{cse::IndexSet{0, 4}});
-  //REQUIRE(text2.get_format_range(blue) ==
-  //        std::optional{cse::IndexSet{7, text2.size() - 1}});
   REQUIRE(text2.formats_at(5).size() == 0);
->>>>>>> 03e6e26c
 }
 
 TEST_CASE("RichText update container functionality", "[RichTextAdvanced]") {
