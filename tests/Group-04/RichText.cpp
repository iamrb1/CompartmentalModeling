#include "RichText.hpp"

#include <string>

#include "catch.hpp"

// Test constructor and size calculation
TEST_CASE("Constructor", "[RichTextTest]") {
  cse::RichText text1;
  REQUIRE(text1.size() == 0);

  cse::RichText text2("string");
  REQUIRE(text2.size() == 6);
  REQUIRE(text2.to_string() == "string");

  std::string str1 = "string";
  cse::RichText text3(str1);
  REQUIRE(text3.size() == 6);
  REQUIRE(text3.to_string() == "string");

  cse::RichText text4(text3);
  REQUIRE(text4.size() == 6);
  REQUIRE(text4.to_string() == "string");
}

TEST_CASE("MultipleFormatting", "[RichTextTest]") {
  cse::RichText text1("hello world");
  REQUIRE(text1.size() == 11);
  cse::TextFormat bold("bold");

  text1.apply_format(bold, 0, 5);
  REQUIRE(text1.formats_at(3).size() == 1);
  REQUIRE(text1.formats_at(3).at(0) == bold);
  REQUIRE(text1.formats_at(8).size() == 0);

  std::string str2 = "bold";
  cse::TextFormat f2(str2);
  REQUIRE(text1.formats_at(3).at(0) == f2);

  cse::TextFormat italic("italic");
<<<<<<< HEAD
  text1.apply_format_to_range(italic, 4, 8);
=======
  text1.apply_format(italic, cse::IndexSet{std::pair{4, 8}});
>>>>>>> d086a8df
  REQUIRE(text1.formats_at(3).size() == 1);
  REQUIRE(text1.formats_at(3).at(0) == bold);
  REQUIRE(text1.formats_at(4).size() == 2);
  REQUIRE(text1.formats_at(4).at(0) == bold);
  REQUIRE(text1.formats_at(4).at(1) == italic);
  REQUIRE(text1.formats_at(7).size() == 1);
  REQUIRE(text1.formats_at(7).at(0) == italic);
  REQUIRE(text1.formats_at(8).size() == 0);
}

TEST_CASE("AppendFormattedText", "[RichTextTest]") {
  cse::RichText text1("hello");
  cse::TextFormat bold("bold");
<<<<<<< HEAD
  text1.apply_format_to_range(bold, 0, 5);

  cse::RichText text2(" world");
  cse::TextFormat italic("italic");
  text2.apply_format_to_range(italic, 0, 6);
=======
  text1.apply_format(bold, 0, 5);

  cse::RichText text2(" world");
  cse::TextFormat italic("italic");
  text2.apply_format(italic, 0, 6);
>>>>>>> d086a8df

  text1 += text2;

  REQUIRE(text1.size() == 11);
  REQUIRE(text1.to_string() == std::string("hello world"));
  REQUIRE(text1.formats_at(3).size() == 1);
  REQUIRE(text1.formats_at(3).at(0) == bold);
  REQUIRE(text1.formats_at(8).size() == 1);
  REQUIRE(text1.formats_at(8).at(0) == italic);
}

TEST_CASE("ComplexFormatting", "[RichTextTest]") {
  cse::RichText text("hello world");

  cse::TextFormat bold("bold");
<<<<<<< HEAD
  text.apply_format_to_range(bold, 0, 11);

  cse::TextFormat textSize("text size", 11);
  text.apply_format_to_range(textSize, 0, 11);

  cse::TextFormat link("link", "https://cse498.github.io/");
  text.apply_format_to_range(link, 0, 11);
=======
  text.apply_format(bold, 0, 11);

  cse::TextFormat textSize("text size", 11);
  text.apply_format(textSize, 0, 11);

  cse::TextFormat link("link", "https://cse498.github.io/");
  text.apply_format(link, 0, 11);
>>>>>>> d086a8df

  auto formats = text.formats_at(3);

  REQUIRE(formats.size() == 3);
  REQUIRE(formats.at(0) == bold);
  REQUIRE(formats.at(0).name == std::string("bold"));
  REQUIRE(std::get<std::monostate>(formats.at(0).metadata) == std::monostate());
  REQUIRE(formats.at(1) == link);
  REQUIRE(formats.at(1).name == std::string("link"));
  REQUIRE(std::get<std::string>(formats.at(1).metadata) ==
          std::string("https://cse498.github.io/"));
  REQUIRE(formats.at(2) == textSize);
  REQUIRE(formats.at(2).name == std::string("text size"));
  REQUIRE(std::get<int32_t>(formats.at(2).metadata) == 11);
}<|MERGE_RESOLUTION|>--- conflicted
+++ resolved
@@ -38,11 +38,7 @@
   REQUIRE(text1.formats_at(3).at(0) == f2);
 
   cse::TextFormat italic("italic");
-<<<<<<< HEAD
-  text1.apply_format_to_range(italic, 4, 8);
-=======
   text1.apply_format(italic, cse::IndexSet{std::pair{4, 8}});
->>>>>>> d086a8df
   REQUIRE(text1.formats_at(3).size() == 1);
   REQUIRE(text1.formats_at(3).at(0) == bold);
   REQUIRE(text1.formats_at(4).size() == 2);
@@ -56,19 +52,11 @@
 TEST_CASE("AppendFormattedText", "[RichTextTest]") {
   cse::RichText text1("hello");
   cse::TextFormat bold("bold");
-<<<<<<< HEAD
-  text1.apply_format_to_range(bold, 0, 5);
-
-  cse::RichText text2(" world");
-  cse::TextFormat italic("italic");
-  text2.apply_format_to_range(italic, 0, 6);
-=======
   text1.apply_format(bold, 0, 5);
 
   cse::RichText text2(" world");
   cse::TextFormat italic("italic");
   text2.apply_format(italic, 0, 6);
->>>>>>> d086a8df
 
   text1 += text2;
 
@@ -84,15 +72,6 @@
   cse::RichText text("hello world");
 
   cse::TextFormat bold("bold");
-<<<<<<< HEAD
-  text.apply_format_to_range(bold, 0, 11);
-
-  cse::TextFormat textSize("text size", 11);
-  text.apply_format_to_range(textSize, 0, 11);
-
-  cse::TextFormat link("link", "https://cse498.github.io/");
-  text.apply_format_to_range(link, 0, 11);
-=======
   text.apply_format(bold, 0, 11);
 
   cse::TextFormat textSize("text size", 11);
@@ -100,7 +79,6 @@
 
   cse::TextFormat link("link", "https://cse498.github.io/");
   text.apply_format(link, 0, 11);
->>>>>>> d086a8df
 
   auto formats = text.formats_at(3);
 
