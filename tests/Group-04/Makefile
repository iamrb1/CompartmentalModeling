--- conflicted
+++ resolved
@@ -1,8 +1,4 @@
-<<<<<<< HEAD
-TEST_NAMES = Assert BitVector IndexSet RichText CseString
-=======
-TEST_NAMES = Assert BVOps BVSize RichText RichTextAdvanced CseString IndexSet
->>>>>>> 03e6e26c
+TEST_NAMES = Assert BitVector RichText RichTextAdvanced CseString IndexSet
 #TEST_NAMES = RichTextAdvanced TextSerializer
 
 # -O3	  -Wl,--stack,8388608 -ftrack-macro-expansion=0
