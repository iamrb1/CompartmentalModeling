# Prerequisites
*.d

# Compiled Object files
*.slo
*.lo
*.o
*.obj

# Precompiled Headers
*.gch
*.pch

# Compiled Dynamic libraries
*.so
*.dylib
*.dll

# Fortran module files
*.mod
*.smod

# Compiled Static libraries
*.lai
*.la
*.a
*.lib

# Executables
*.exe
*.out
*.app
<<<<<<< HEAD

# IDE files
.idea/
.vscode/

# Build files
build/
cmake-build-*/
=======
.vscode
**.dSYM
>>>>>>> 3cd880c7
<|MERGE_RESOLUTION|>--- conflicted
+++ resolved
@@ -30,7 +30,6 @@
 *.exe
 *.out
 *.app
-<<<<<<< HEAD
 
 # IDE files
 .idea/
@@ -39,7 +38,4 @@
 # Build files
 build/
 cmake-build-*/
-=======
-.vscode
-**.dSYM
->>>>>>> 3cd880c7
+**.dSYM