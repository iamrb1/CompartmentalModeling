# Prerequisites
*.d

# Compiled Object files
*.slo
*.lo
*.o
*.obj

# Precompiled Headers
*.gch
*.pch

# Compiled Dynamic libraries
*.so
*.dylib
*.dll

# Fortran module files
*.mod
*.smod

# Compiled Static libraries
*.lai
*.la
*.a
*.lib

# Executables
*.exe
*.out
*.app

# IDE files
.idea/
<<<<<<< HEAD

# VSCode files
.vscode/
=======
.vscode/

# Build files
build/
cmake-build-*/
**.dSYM
>>>>>>> b29edcdc
<|MERGE_RESOLUTION|>--- conflicted
+++ resolved
@@ -33,15 +33,9 @@
 
 # IDE files
 .idea/
-<<<<<<< HEAD
-
-# VSCode files
-.vscode/
-=======
 .vscode/
 
 # Build files
 build/
 cmake-build-*/
-**.dSYM
->>>>>>> b29edcdc
+**.dSYM