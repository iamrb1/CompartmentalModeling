#pragma once
#include <cstdint>
#include <iostream>
<<<<<<< HEAD
=======
#include <vector>
#include <format>
>>>>>>> f82319cb
#include <ranges>
#include <vector>
#include <bitset>

#include "CseAssert.hpp"

namespace cse {

// A std::byte filled with ones
constexpr uint64_t ALL_ONE = 0xFFFFFFFFFFFFFFFF;
// A std::byte filled with zeros
constexpr uint64_t ALL_ZERO = 0;
// One
constexpr uint64_t ONE_ONE = 1;
// Number of bits per element in the underlying vector
constexpr size_t BITS_PER_EL = 64;

// Author(s): Kyle Gunger
// BitVector represents a dynamic array of bits, packed into bytes for space
// efficiency. BitVector supports boolean operations on itself with other
// BitVectors of varying sizes.
class BitVector {
 private:
  // The m_underlying bytes of the vector
  std::vector<uint64_t> m_underlying = {};
  // The number of bits the vector is currently holding
  size_t m_num_bits = 0;
  // The number of set bits in the BitVector
  size_t m_num_set = 0;

  // Keep the bottom "keep" bits of the given byte, discarding the rest and
  // updating the m_num_set
  void truncate_element(size_t byte, uint8_t keep);

  // Manages the case in pattern set where
  // only one byte needs changing
  BitVector& pattern_set_one(size_t start, size_t count, uint64_t pattern);

  // Convert a number of bits
  constexpr size_t bits_to_el_count(size_t bits) {
    return bits ? (1 + (bits - 1) / BITS_PER_EL) : 0;
  }

 public:
  // Author(s): Kyle Gunger
  // BitVector::proxy is a proxy for a single bit in the vector,
  // providing common bitwise operations as well as decomposing into a boolean
  class proxy {
   private:
    // A pointer to the BitVector which created this instance
    BitVector* parent = nullptr;
    // A pointer to the byte where the bit is stored
    uint64_t* el = nullptr;
    // The index of the bit within the byte ((1 << bit_off) & *byte gets the
    // specific bit)
    uint8_t bit_off = 0;

   public:
    // Constructor
    proxy(BitVector* bv, uint64_t* e, uint8_t o)
        : parent(bv), el(e), bit_off(o) {}

    // Set the value of this bit
    proxy& operator=(bool value);
    // Set the value of this bit
    proxy& operator=(const proxy& value);
    // Flip the value of this bit
    proxy& flip();
    // Or this bit with a boolean
    proxy& operator|=(bool value);
    // And this bit with a boolean
    proxy& operator&=(bool value);
    // Xor this bit with a boolean
    proxy& operator^=(bool value);

    // Get the value of this bit
    operator bool() const;

    // Destructor
    ~proxy() = default;
  };

  // Default constructor
  BitVector() = default;

  // Constructor
  BitVector(size_t bits) {
    m_num_bits = bits;
    m_underlying.resize(bits_to_el_count(bits), ALL_ZERO);
  }

  // Bit string constructor
  BitVector(const std::string& bstr, char zero = '0', char one = '1');

  // Copy constructor
  BitVector(const BitVector& bv) = default;

  // Move operation
  BitVector(BitVector&& bv) = default;

  // Destructor
  ~BitVector() = default;

  // &= operation between two BitVectors
  BitVector& operator&=(const BitVector& rhs);
  // |= operation between two BitVectors
  BitVector& operator|=(const BitVector& rhs);
  // ^= operation between two BitVectors
  BitVector& operator^=(const BitVector& rhs);
  // ~ operation on a BitVector, produces a new BitVector
  BitVector operator~() const;

  // == operator
  bool operator==(const BitVector& rhs) const;

  // != operator
  bool operator!=(const BitVector& rhs) const { return !(*this == rhs); }

  // << operation on a BitVector
  BitVector operator<<(size_t pos) const;
  // <<= operation on a BitVector
  BitVector& operator<<=(size_t pos);
  // >> operation on a BitVector
  BitVector operator>>(size_t pos) const;
  // >>= operation on a BitVector
  BitVector& operator>>=(size_t pos);

  // ostream output on bit vector
  friend std::ostream& operator<<(std::ostream& os, const BitVector& bv);

  // & operation between two BitVectors
  BitVector operator&(const BitVector& rhs) const;
  // | operation between two BitVectors
  BitVector operator|(const BitVector& rhs) const;
  // ^ operation between two BitVectors
  BitVector operator^(const BitVector& rhs) const;

  // Get the bool representation of the bit at idx
  bool operator[](size_t idx) const;
  // Get a reference to the bit at idx
  proxy operator[](size_t idx);

  // Copy assignment
  BitVector& operator=(const BitVector& bv);

  // Set count bits in a repeating pattern starting at the index start
  BitVector& pattern_set(size_t start, size_t count, uint64_t pattern);

  // Set all bits in the vector to true
  BitVector& set();
  // Set a specific bit in the vector to true
  BitVector& set(size_t pos);
  // Set count bits to true starting at the index start
  BitVector& set(size_t start, size_t count);

  // Set all bits in the vector to false
  BitVector& reset();
  // Set a specific bit in the vector to false
  BitVector& reset(size_t pos);
  // Set count bits to false starting at the index start
  BitVector& reset(size_t start, size_t count);

  // Test a specific bit in the BitVector
  bool test(size_t idx) const;

  // Flip all bits in the BitVector
  BitVector& flip();
  // Flip a specific bit in the BitVector
  BitVector& flip(size_t idx);
  // Flip count bits starting at index start
  BitVector& flip(size_t start, size_t count);

  // Returns true if all the bits in the BitVector are true
  bool all() const { return m_num_set == m_num_bits; }
  // Returns true if any of the bits in the BitVector are true
  bool any() const { return m_num_set > 0; }
  // Returns true if none of the bits in the BitVector are true
  bool none() const { return m_num_set == 0; }
  // Returns the number of set bits in the BitVector
  size_t count() const { return m_num_set; }
  // Returns the number of bits contained by the BitVector
  size_t size() const { return m_num_bits; }

  // Returns the number of bits in this element
  inline size_t BIT_LOOKUP(uint64_t el) const { return std::popcount(el); }

  // Resize the BitVector to the provided size, filling any new bits with the
  // given value
  void resize(size_t size, bool fill = false);
  void resize(size_t size, uint64_t fill);

  // Append the given bit to the BitVector
  void append(bool value);
  // Append the provided bit vector at the end of this bit vector
  void append(const BitVector& bv);

  // Prepend the given bit to the BitVector
  void prepend(bool value);
  // Prepend the given BitVector to this bit vector
  void prepend(const BitVector& bv);

  // Turn the BitVector into a normal vector of type T
  template<typename T>
  std::vector<T> vectorize(size_t num_bits = 0) {
    std::vector<T> out;
    constexpr size_t bits_in_t = sizeof(T) * 8;

    // Main loop, convert and merge underlying uint64_t objects into T objects
    size_t i = 0;
    for(; i + bits_in_t < num_bits; i += bits_in_t) {
      uint64_t cur = m_underlying[i / BITS_PER_EL];

      out.push_back(T(cur >> (8 * (i % sizeof(uint64_t)))));
    }

    // We need to 


    return std::move(out);
  }

  // Convert the BitVector into a bitset of size T
  template<size_t T>
  std::bitset<T> to_bitset() {
    std::bitset<T> out;
    size_t el = bits_to_el_count(T);
    for(; el > 0; --el) {
      out <<= BITS_PER_EL;
      out |= m_underlying[el - 1];
    }
    return std::move(out);
  }
};

// IMPL GUARD
#ifdef CSE4_IMPL

//
// Reference functions
//

// Convert a reference into a boolean
BitVector::proxy::operator bool() const {
  uint64_t bit = (ONE_ONE << bit_off) & *el;
  return !(bit == ALL_ZERO);
}

// Assign a boolean value to a reference
BitVector::proxy& BitVector::proxy::operator=(bool value) {
  if (*this != value) {
    uint64_t mask = ONE_ONE << bit_off;
    if (value) {
      *el |= mask;
      parent->m_num_set++;
    } else {
      *el ^= mask;
      parent->m_num_set--;
    }
  }

  return *this;
}

// Assign a reference value to a reference
BitVector::proxy& BitVector::proxy::operator=(const BitVector::proxy& value) {
  return this->operator=(value.operator bool());
}

// Flip the bit
BitVector::proxy& BitVector::proxy::flip() {
  (*this) = !(*this);
  return *this;
}

BitVector::proxy& BitVector::proxy::operator&=(bool value) {
  (*this) = (*this) && value;
  return *this;
}

BitVector::proxy& BitVector::proxy::operator|=(bool value) {
  (*this) = (*this) || value;
  return *this;
}

BitVector::proxy& BitVector::proxy::operator^=(bool value) {
  (*this) = (*this) != value;
  return *this;
}

//
// BitVector functions
//

// Bit string constructor
BitVector::BitVector(const std::string& bstr, char zero, char one) {
  m_num_bits = bstr.size();
  m_num_set = 0;
  m_underlying.resize(bits_to_el_count(m_num_bits), ALL_ZERO);

  for (size_t i = 0; i < m_num_bits; ++i) {
    size_t idx = m_num_bits - (i + 1);
    if (bstr[idx] == one) {
      (*this)[i] = true;
    } else {
      cse_assert_eq(
          bstr[idx], zero,
          std::format(
              "Unexpected character in bit string (1 = '{}') (0 = '{}'): '{}'",
              one, zero, bstr[idx]));
    }
  }
}

// Get the index as a reference
BitVector::proxy BitVector::operator[](size_t idx) {
<<<<<<< HEAD
  dbg_assert(idx < m_num_bits,
             std::format("Invalid index into BitVector: idx - {}, max - {}",
                         idx, m_num_bits)
                 .c_str());
=======
  dbg_assert(idx < m_num_bits, std::format("Invalid index into BitVector: idx - {}, max - {}", idx, m_num_bits).c_str());
>>>>>>> f82319cb
  return proxy(this, &m_underlying[idx / BITS_PER_EL],
               (uint8_t)(idx % BITS_PER_EL));
}

// Get the index as a const bool
bool BitVector::operator[](size_t idx) const {
  dbg_assert(m_num_bits > idx,
             std::format("Invalid index into BitVector: idx - {}, max - {}",
                         idx, m_num_bits));
  const uint64_t bit =
      (ONE_ONE << (idx % BITS_PER_EL)) & m_underlying[idx / BITS_PER_EL];
  return bit != ALL_ZERO;
}

// Update a single byte with pattern set
BitVector& BitVector::pattern_set_one(size_t start, size_t count,
                                      uint64_t pattern) {
  uint64_t mask = ALL_ONE;
  if (count % BITS_PER_EL != 0) mask >>= (BITS_PER_EL - (count) % BITS_PER_EL);
  mask <<= (start % BITS_PER_EL);

  pattern = (pattern << (start % BITS_PER_EL)) |
            (pattern >> (BITS_PER_EL - (start % BITS_PER_EL)));

  size_t idx = start / BITS_PER_EL;

  m_num_set -= BIT_LOOKUP(m_underlying[idx] & mask);
  m_num_set += BIT_LOOKUP(pattern & mask);

  m_underlying[idx] = (m_underlying[idx] & ~mask) | (pattern & mask);

  return (*this);
}

// Set bits in a repeating pattern
// start - the index in the BitVector to start filling with the sequence
// count - the number of bits to fill with the sequence
// pattern - the pattern of bits to fill with
BitVector& BitVector::pattern_set(size_t start, size_t count,
                                  uint64_t pattern) {
  if (count == 0) return *this;
  cse_assert(
      (start + count) <= m_num_bits,
      std::format("Invalid range to pattern_set BitVector: start: {}, count: "
                  "{}, number of bits is: {}",
                  start, count, m_num_bits)
          .c_str());

  // Case where we only need to change one byte
  if (start % BITS_PER_EL + count <= BITS_PER_EL)
    return pattern_set_one(start, count, pattern);

  // Masks for end bytes in the seq
  uint64_t bot_mask = ALL_ONE << (start % BITS_PER_EL);
  uint64_t top_mask = ALL_ONE;
  if ((start + count) % BITS_PER_EL)
    top_mask >>= (BITS_PER_EL - (start + count) % BITS_PER_EL);

  // Total bits set in the new sequence
  size_t ps_total = (size_t)BIT_LOOKUP(pattern) * (count / BITS_PER_EL);
  ps_total += (size_t)BIT_LOOKUP(
      pattern & (ALL_ONE >> (BITS_PER_EL - count % BITS_PER_EL)));
  // Counter for the number of bytes in the old sequence
  size_t ps_before = 0;

  // Offset the pattern due to where the start bit is
  pattern = (pattern << (start % BITS_PER_EL)) |
            (pattern >> (BITS_PER_EL - (start % BITS_PER_EL)));

  // Index of the byte we are changing
  size_t idx = start / BITS_PER_EL;

  // First byte
  ps_before += BIT_LOOKUP(m_underlying[idx] & bot_mask);
  m_underlying[idx] = (m_underlying[idx] & ~bot_mask) | (pattern & bot_mask);

  // Loop set
  for (++idx; (idx + 1) * BITS_PER_EL < start + count; ++idx) {
    ps_before += BIT_LOOKUP(m_underlying[idx]);
    m_underlying[idx] = pattern;
  }

  // Last byte
  ps_before += BIT_LOOKUP(m_underlying[idx] & top_mask);
  m_underlying[idx] = (m_underlying[idx] & ~top_mask) | (pattern & top_mask);

  m_num_set += ps_total;
  m_num_set -= ps_before;

  return *this;
}

// Set all bits in the vector
BitVector& BitVector::set() { return pattern_set(0, m_num_bits, ALL_ONE); }

// Set a bit in the vector
BitVector& BitVector::set(size_t idx) {
  cse_assert(
      idx < m_num_bits,
      std::format("Attempt to set BitVector at index {}, number of bits is {}",
                  idx, m_num_bits)
          .c_str());
  (*this)[idx] = true;
  return *this;
}

// Set bits in the vector within a certain range, starting from
// start and ending at (start + count - 1)
BitVector& BitVector::set(size_t start, size_t count) {
  cse_assert(
      (start + count) <= m_num_bits,
      std::format("Invalid range to set BitVector: start: {}, count: {}, "
                  "number of bits is: {}",
                  start, count, m_num_bits)
          .c_str());
  return pattern_set(start, count, ALL_ONE);
}

// Reset all bits in the vector
BitVector& BitVector::reset() { return pattern_set(0, m_num_bits, ALL_ZERO); }

// Reset a bit in the vector
BitVector& BitVector::reset(size_t idx) {
  cse_assert(idx < m_num_bits,
             std::format(
                 "Attempt to reset BitVector at index {}, number of bits is {}",
                 idx, m_num_bits)
                 .c_str());
  (*this)[idx] = false;
  return *this;
}

// Reset bits in the vector within a certain range, starting from
// start and ending at (start + count - 1)
BitVector& BitVector::reset(size_t start, size_t count) {
  cse_assert(
      (start + count) <= m_num_bits,
      std::format("Invalid range to reset BitVector: start: {}, count: {}, "
                  "number of bits is: {}",
                  start, count, m_num_bits)
          .c_str());
  return pattern_set(start, count, ALL_ZERO);
}

// Test to see if a bit is set
bool BitVector::test(size_t idx) const {
  cse_assert(
      idx < m_num_bits,
      std::format("Attempt to test BitVector at index {}, number of bits is {}",
                  idx, m_num_bits)
          .c_str());
  return (*this)[idx];
}

// Flip all bits in the BitVector
BitVector& BitVector::flip() {
  m_num_set = 0;

  for (size_t i = 0; i < m_underlying.size(); i++) {
    m_underlying[i] = m_underlying[i] ^ ALL_ONE;
    m_num_set += BIT_LOOKUP(m_underlying[i]);
  }
  truncate_element(m_underlying.size() - 1, m_num_bits);

  return *this;
}

// Flip a specific bit in the BitVector
BitVector& BitVector::flip(size_t idx) {
  cse_assert(
      idx < m_num_bits,
      std::format("Attempt to flip BitVector at index {}, number of bits is {}",
                  idx, m_num_bits)
          .c_str());

  (*this)[idx].flip();

  return *this;
}

// Flip all bits in the BitVector
BitVector& BitVector::flip(size_t start, size_t count) {
  if (count == 0) return *this;
  cse_assert((start + count) <= m_num_bits,
             std::format("Invalid range to flip BitVector: start: {}, count: "
                         "{}, number of bits is: {}",
                         start, count, m_num_bits)
                 .c_str());

  uint64_t flipper = ALL_ONE;
  // Index of the byte we are changing
  size_t idx = start / BITS_PER_EL;

  // We only need to change one byte in this case
  if (start % BITS_PER_EL + count <= BITS_PER_EL) {
    // Constrict the flipped bits to only the ones we want
    if (count % BITS_PER_EL) flipper >>= (BITS_PER_EL - (count % BITS_PER_EL));

    m_num_set -= BIT_LOOKUP(m_underlying[idx]);
    m_underlying[idx] ^= (flipper << (start % BITS_PER_EL));
    m_num_set += BIT_LOOKUP(m_underlying[idx]);

    return (*this);
  }

  // First byte
  m_num_set -= BIT_LOOKUP(m_underlying[idx]);
  m_underlying[idx] ^= flipper << (start % BITS_PER_EL);
  m_num_set += BIT_LOOKUP(m_underlying[idx]);

  // Loop flip
  for (++idx; (idx + 1) * BITS_PER_EL < start + count; ++idx) {
    m_num_set -= BIT_LOOKUP(m_underlying[idx]);
    m_underlying[idx] ^= flipper;
    m_num_set += BIT_LOOKUP(m_underlying[idx]);
  }

  // Last byte
  m_num_set -= BIT_LOOKUP(m_underlying[idx]);
  if ((start + count) % BITS_PER_EL)
    flipper >>= (BITS_PER_EL - (start + count) % BITS_PER_EL);
  m_underlying[idx] ^= flipper;
  m_num_set += BIT_LOOKUP(m_underlying[idx]);

  return *this;
}

// Fix the given byte by mapping bits to zero after keep bits
// e.g. 0b10101010 with keep 3 -> 0b00000010 (top 5 bits are cut off)
// note: keep is modded, so don't worry about putting in too high a number
void BitVector::truncate_element(size_t byte, uint8_t keep) {
  // No need to cut off if keep is a multiple of 8
  if (keep > 0 && keep % BITS_PER_EL == 0) return;
  // Generate cutoff mask
  uint64_t mask = ALL_ONE >> (BITS_PER_EL - (keep % BITS_PER_EL));

  // Get set bit diff as well as apply mask
  m_num_set -= BIT_LOOKUP(m_underlying[byte]);
  m_underlying[byte] &= mask;
  m_num_set += BIT_LOOKUP(m_underlying[byte]);
}

// AND the BitVector with another, setting the m_underlying to
// the product
BitVector& BitVector::operator&=(const BitVector& rhs) {
  size_t i = 0;

  // Main loop doing the anding
  for (; i < m_underlying.size() && i < rhs.m_underlying.size(); i++) {
    m_num_set -= BIT_LOOKUP(m_underlying[i]);
    m_underlying[i] &= rhs.m_underlying[i];
    m_num_set += BIT_LOOKUP(m_underlying[i]);
  }

  // Fixup the last byte
  if (rhs.m_num_bits < m_num_bits)
    truncate_element(rhs.m_underlying.size() - 1, rhs.m_num_bits);
  else
    truncate_element(i - 1, m_num_bits);

  // If we stopped before the last byte, all the rest should be assumed zero
  for (; i < m_underlying.size(); i++) {
    m_num_set -= BIT_LOOKUP(m_underlying[i]);
    m_underlying[i] = ALL_ZERO;
  }

  return *this;
}

// OR the BitVector with another, setting the m_underlying to
// the product
BitVector& BitVector::operator|=(const BitVector& rhs) {
  size_t i = 0;

  // Main loop doing the or
  for (; i < m_underlying.size() && i < rhs.m_underlying.size(); i++) {
    m_num_set -= BIT_LOOKUP(m_underlying[i]);
    m_underlying[i] |= rhs.m_underlying[i];
    m_num_set += BIT_LOOKUP(m_underlying[i]);
  }

  // Fixup last byte just in case extra bits from rhs
  // were put at end of byte
  if (i == m_underlying.size())
    truncate_element(m_underlying.size() - 1, m_num_bits);

  return *this;
}

// XOR the BitVector with another, setting the m_underlying to
// the product
BitVector& BitVector::operator^=(const BitVector& rhs) {
  size_t i = 0;

  // Main loop doing the xor
  for (; i < m_underlying.size() && i < rhs.m_underlying.size(); i++) {
    m_num_set -= BIT_LOOKUP(m_underlying[i]);
    m_underlying[i] ^= rhs.m_underlying[i];
    m_num_set += BIT_LOOKUP(m_underlying[i]);
  }

  // Fixup last byte just in case extra bits from rhs
  // were put at end of byte
  if (i == m_underlying.size())
    truncate_element(m_underlying.size() - 1, m_num_bits);

  return *this;
}

// Produce a BitVector with all bits flipped
BitVector BitVector::operator~() const {
  BitVector out(m_num_bits);

  for (size_t i = 0; i < m_underlying.size(); i++) {
    out.m_underlying[i] = m_underlying[i] ^ ALL_ONE;
    out.m_num_set += BIT_LOOKUP(out.m_underlying[i]);
  }
  out.truncate_element(out.m_underlying.size() - 1, out.m_num_bits);

  return out;
}

// equals operator
bool BitVector::operator==(const BitVector& rhs) const {
  if (rhs.m_num_bits != m_num_bits || rhs.m_num_set != m_num_set) return false;

  for (size_t i = 0; i < m_underlying.size(); ++i) {
    if (m_underlying[i] != rhs.m_underlying[i]) return false;
  }

  return true;
}

// Copy assign
BitVector& BitVector::operator=(const BitVector& bv) {
  m_underlying = bv.m_underlying;
  m_num_bits = bv.m_num_bits;
  m_num_set = bv.m_num_set;
  return *this;
}

// AND operator with another BitVector
BitVector BitVector::operator&(const BitVector& rhs) const {
  if (m_num_bits < rhs.m_num_bits) {
    BitVector out = rhs;
    out &= *this;
    return out;
  }

  BitVector out = *this;
  out &= rhs;
  return out;
}

// OR operator with another BitVector
BitVector BitVector::operator|(const BitVector& rhs) const {
  if (m_num_bits < rhs.m_num_bits) {
    BitVector out = rhs;
    out |= *this;
    return out;
  }

  BitVector out = *this;
  out |= rhs;
  return out;
}

// XOR operator with another BitVector
BitVector BitVector::operator^(const BitVector& rhs) const {
  if (m_num_bits < rhs.m_num_bits) {
    BitVector out = rhs;
    out ^= *this;
    return out;
  }

  BitVector out = *this;
  out ^= rhs;
  return out;
}

// Left-shift and set operator
BitVector& BitVector::operator<<=(size_t pos) {
  if (pos == 0)
    return *this;
  else if (pos >= m_num_bits) {
    reset();
    return *this;
  }

  m_num_set = 0;
  // The first byte that has information we will keep
  size_t skip = pos / BITS_PER_EL;
  // The number of bits to interpolate between shift and shift+1 bytes
  uint8_t slide = pos % BITS_PER_EL;
  // The index of the byte we are modifying
  size_t idx = m_underlying.size() - 1;

  // Loop for combining neighboring bytes
  for (; skip < idx; --idx) {
    m_underlying[idx] = m_underlying[idx - skip] << slide;
    m_underlying[idx] |=
        m_underlying[idx - (skip + 1)] >> (BITS_PER_EL - slide);
    m_num_set += BIT_LOOKUP(m_underlying[idx]);
  }

  // Last byte
  m_underlying[idx] = m_underlying[0] << slide;
  m_num_set += BIT_LOOKUP(m_underlying[idx]);
  truncate_element(m_underlying.size() - 1, m_num_bits);

  // Clear the rest of the bytes (<< fills with 0s from the right)
  while (idx) {
    --idx;
    m_underlying[idx] = ALL_ZERO;
  }

  return *this;
}

// Right-shift and set operator
BitVector& BitVector::operator>>=(size_t pos) {
  if (pos == 0)
    return *this;
  else if (pos >= m_num_bits) {
    reset();
    return *this;
  }

  m_num_set = 0;
  // The first byte that has information we will keep
  size_t skip = pos / BITS_PER_EL;
  // The number of bits to interpolate between shift and shift+1 bytes
  uint8_t slide = pos % BITS_PER_EL;
  // The index of the byte we are modifying
  size_t idx = 0;

  // Combine neighbor bytes
  for (; idx + skip < m_underlying.size() - 1; ++idx) {
    m_underlying[idx] = m_underlying[idx + skip] >> slide;
    m_underlying[idx] |= m_underlying[idx + skip + 1] << (BITS_PER_EL - slide);
    m_num_set += BIT_LOOKUP(m_underlying[idx]);
  }

  // Last byte
  m_underlying[idx] = m_underlying[idx + skip] >> slide;
  m_num_set += BIT_LOOKUP(m_underlying[idx]);

  // Clear the rest of the bytes (>> fills with 0s from the left)
  for (++idx; idx < m_underlying.size(); ++idx) {
    m_underlying[idx] = ALL_ZERO;
  }

  return *this;
}

// Left-shift operator
BitVector BitVector::operator<<(size_t pos) const {
  BitVector out = *this;
  out <<= pos;
  return out;
}

// Right-shift operator
BitVector BitVector::operator>>(size_t pos) const {
  BitVector out = *this;
  out >>= pos;
  return out;
}

// How to format when outputting to a stream
// Current decision: groups of 8 bits space separated,
// and with max groupings of 32 bits per line
std::ostream& operator<<(std::ostream& os, const BitVector& bv) {
  int byte = 0;
  for (auto b : std::ranges::reverse_view(bv.m_underlying)) {
    os << std::format("{:0>64b}\n", b);
    byte++;
  }

  return os;
}

// Resize this BitVector
void BitVector::resize(size_t size, uint64_t fill) {
  size_t bytes = (size / BITS_PER_EL);
  if (size % BITS_PER_EL) bytes++;

  if (size > m_num_bits) {
    if (m_num_bits % BITS_PER_EL) {
      // Add bits from the pattern to the end of the last byte
      int8_t diff = BIT_LOOKUP(m_underlying.back());
      m_underlying.back() |= fill << (m_num_bits % BITS_PER_EL);
      diff -= BIT_LOOKUP(m_underlying.back());

      // Update m_num_set
      m_num_set += diff;
      fill = (fill >> (BITS_PER_EL - (m_num_bits % BITS_PER_EL))) |
             (fill << (m_num_bits % BITS_PER_EL));
    }

    // Add to num set based on the number of bytes we will be appending on to
    // m_underlying
    m_num_set += BIT_LOOKUP(fill) * (bytes - m_underlying.size());
  }

  m_underlying.resize(bytes, fill);
  m_num_bits = size;
  if (m_underlying.size() > 0)
    truncate_element(m_underlying.size() - 1, m_num_bits);
}

// Resize this bitvector, optionally filling with bits
void BitVector::resize(size_t size, bool fill) {
  uint64_t b = fill ? ALL_ONE : ALL_ZERO;
  resize(size, b);
}

// Append a bit to this BitVector
void BitVector::append(bool value) {
  if (m_num_bits % BITS_PER_EL == 0) m_underlying.push_back(ALL_ZERO);
  m_num_bits++;
  (*this)[m_num_bits - 1] = value;
}

// Append a BitVector to this BitVector
void BitVector::append(const BitVector& bv) {
  if (bv.m_num_bits == 0) return;

  // Pack bits into the last byte if there is room
  uint8_t over = m_num_bits % BITS_PER_EL;
  if (over > 0) m_underlying.back() |= bv.m_underlying[0] << over;

  // Loop to push new bytes on to the back
  for (size_t i = 0; i < bv.m_underlying.size() - 1; ++i) {
    uint64_t add = bv.m_underlying[i];
    // Merge with next byte if offset
    if (over > 0) {
      add = add >> (BITS_PER_EL - over);
      add |= bv.m_underlying[i + 1] << over;
    }
    m_underlying.push_back(add);
  }

  // The number of bits we had in our upper byte to begin with
  uint8_t open_slots = (BITS_PER_EL - (m_num_bits % BITS_PER_EL)) % BITS_PER_EL;
  // The number of bits taken up in the upper byte of bv
  uint8_t req_slots = BITS_PER_EL - (bv.m_num_bits % BITS_PER_EL);
  // Add the remaining bits if required
  if (req_slots < open_slots) {
    uint64_t add = bv.m_underlying.back() >> (BITS_PER_EL - over);
    m_underlying.push_back(add);
  }

  m_num_bits += bv.m_num_bits;
  m_num_set += bv.m_num_set;
}

// Prepend a single bit to the BitVector
void BitVector::prepend(bool value) {
  if (m_num_bits % BITS_PER_EL == 0) m_underlying.push_back(ALL_ZERO);
  m_num_bits++;
  *this <<= 1;
  (*this)[0] = value;
}

// Prepend another BitVector to the BitVector
void BitVector::prepend(const BitVector& bv) {
  BitVector tmp = *this;
  *this = bv;
  append(tmp);
}

#endif  // CSE4_IMPL

};  // namespace cse<|MERGE_RESOLUTION|>--- conflicted
+++ resolved
@@ -1,11 +1,7 @@
 #pragma once
 #include <cstdint>
 #include <iostream>
-<<<<<<< HEAD
-=======
-#include <vector>
 #include <format>
->>>>>>> f82319cb
 #include <ranges>
 #include <vector>
 #include <bitset>
@@ -321,14 +317,7 @@
 
 // Get the index as a reference
 BitVector::proxy BitVector::operator[](size_t idx) {
-<<<<<<< HEAD
-  dbg_assert(idx < m_num_bits,
-             std::format("Invalid index into BitVector: idx - {}, max - {}",
-                         idx, m_num_bits)
-                 .c_str());
-=======
   dbg_assert(idx < m_num_bits, std::format("Invalid index into BitVector: idx - {}, max - {}", idx, m_num_bits).c_str());
->>>>>>> f82319cb
   return proxy(this, &m_underlying[idx / BITS_PER_EL],
                (uint8_t)(idx % BITS_PER_EL));
 }
