<<<<<<< HEAD
=======
/**
 * @file RichText.h
 * @author Grant, Kyle (Template stuff)
 *
 */

>>>>>>> 03e6e26c
#pragma once

#include <algorithm>
#include <concepts>
#include <cstdint>
#include <format>
#include <functional>
#include <map>
#include <optional>
<<<<<<< HEAD
#include <queue>
#include <set>
#include <stack>
=======
#include <ranges>
>>>>>>> 03e6e26c
#include <string>
#include <utility>
#include <variant>
#include <vector>

#include "CseAssert.hpp"
#include "IndexSet.hpp"

namespace cse {

/**
 * A format in rich text.
 * The Format struct is specialized to represent various kinds of formats in
 * rich text. Can support simple formats like: bold, italic, strikethrough.
 * Can support more complex formats with metadata like: font size, web links.
 *
 */
struct TextFormat {
  /**
   * The name of the format.
   */
  std::string name;
  /**
   * The metadata associated with the format.
   * It may be an int to represent the size of the font, a string to represent
   * the target of a hyperlink, etc.
   */
  std::variant<std::string, int32_t, std::monostate> metadata;

  /**
   * Constructs a format with metadata
   * @param name The name of the format
   * @param metadata The metadata of the format
   */
  TextFormat(std::string name,
         std::variant<std::string, int32_t, std::monostate> metadata)
      : name(std::move(name)), metadata(std::move(metadata)) {}

  /**
   * Constructs a simple format without metadata
   * @param name The name of the format
   */
  explicit(false) TextFormat(std::string name)
      : name(std::move(name)), metadata(std::monostate()) {}

  /**
   * Compares the name first then the metadata
   * @param r right hand side
   * @return True if this is less than the right hand side
   */
  bool operator<(const TextFormat& r) const {
    if (name == r.name) return metadata < r.metadata;
    return name < r.name;
  }

  /**
   * Compares the name and the metadata
   * @param r right hand side
   * @return True if equivalent
   */
  bool operator==(const TextFormat& r) const {
    return name == r.name && metadata == r.metadata;
  }
};

/**
 * Stores Rich Text.
 * RichText stores and manipulates formatted rich text.
 * Provides tools to represent various formats.
 * Provides tools to serialize formatted text into various formats.
 */
template<
  typename CharT = char,
  class Traits = std::char_traits<CharT>,
  class Allocator = std::allocator<CharT>
>
class RichText {
  using FormatID = std::string;

 public:
<<<<<<< HEAD
  /**
   * A format in rich text.
   * The Format struct is specialized to represent various kinds of formats in
   * rich text. Can support simple formats like: bold, italic, strikethrough.
   * Can support more complex formats with metadata like: font size, web links.
   */
  struct Format {
    /**
     * The name/id of the format.
     */
    FormatID name;
    /**
     * The metadata associated with the format.
     * It may be an int to represent the size of the font, a string to represent
     * the target of a hyperlink, etc.
     */
    std::variant<std::string, int32_t, std::monostate> metadata;

    /**
     * Constructs a format with metadata
     * @param name The name of the format
     * @param metadata The metadata of the format
     */
    Format(FormatID name,
           std::variant<std::string, int32_t, std::monostate> metadata)
        : name(std::move(name)), metadata(std::move(metadata)) {}

    /**
     * Constructs a simple format without metadata
     * @param name The name of the format
     */
    explicit(false) Format(FormatID name)
        : name(std::move(name)), metadata(std::monostate()) {}

    /**
     * Compares the name first then the metadata
     * @param r right hand side
     * @return True if this is less than the right hand side
     */
    bool operator<(const RichText::Format& r) const {
      if (name == r.name) return metadata < r.metadata;
      return name < r.name;
    }

    /**
     * Compares the name and the metadata
     * @param r right hand side
     * @return True if equivalent
     */
    bool operator==(const RichText::Format& r) const {
      return name == r.name && metadata == r.metadata;
    }
  };
=======
>>>>>>> 03e6e26c

  struct SerializeLambdaInput {
    Format format;
  };

  struct SerializeLambdaOutput {
    std::string token;
  };

  /**
   * A rule for a format describing how it should be serialized.
   */
  struct SerializeRule {
    // No format name here, that is stored in the map as a key
    std::string start_token;
    std::string end_token;
    std::function<SerializeLambdaOutput&()> format;
  };

  struct Serializer {
    const std::string name;
    const std::map<FormatID, SerializeRule> serialize_rules;
    explicit(false) Serializer(std::string name) : name(std::move(name)){};
  };

  struct SerializeResult {
    std::string name;
    std::string result;
    std::vector<Format> missed_formats;
  };

 private:
  using string = std::basic_string<CharT, Traits, Allocator>;
  string m_text;
  std::map<TextFormat, cse::IndexSet> m_formatting;

 public:
  RichText() = default;
  RichText(const RichText&) = default;
  RichText(RichText&&) = default;
  RichText& operator=(const RichText&) = default;
  RichText& operator=(RichText&&) = default;
  ~RichText() = default;

  explicit RichText(string text) : m_text(std::move(text)) {}
  explicit RichText(const CharT* text) : m_text(text) {}

  // Assign a string to RichText
  RichText& operator=(const string& text) {
    m_text = text;
    m_formatting.clear();
    return *this;
  }

  // Assign and move a string into RichText
  RichText& operator=(string&& text) {
    m_text = std::move(text);
    m_formatting.clear();
    return *this;
  }

  [[nodiscard]] size_t size() const noexcept { return m_text.size(); }

  [[nodiscard]] const CharT& char_at(size_t pos) const { return m_text.at(pos); }

  [[nodiscard]] string to_string() const { return m_text; }

  [[nodiscard]] std::vector<TextFormat> formats_at(size_t pos) const {
    dbg_assert(pos < m_text.size(),
               std::format("Out of bounds access, idx: {} size: {}", pos,
                           m_text.size()));
    std::vector<TextFormat> result;
    for (const auto& [format, index] : m_formatting) {
      if (index.contains(pos)) result.push_back(format);
    }
    return result;
  }

  RichText& append(const RichText& str) {
    auto left = m_formatting.begin();
    auto const left_end = m_formatting.end();
    auto right = str.m_formatting.begin();
    auto const right_end = str.m_formatting.end();
    while (left != left_end && right != right_end) {
      if (left->first == right->first) {
        left->second.append_at(right->second, m_text.size());
        ++left;
        ++right;
        continue;
      }
      if (left->first < right->first) {
        ++left;
        continue;
      }

      m_formatting.insert({right->first, right->second})
          .first->second.offset(m_text.size());
      ++right;
    }
    while (right != right_end) {
      m_formatting.insert({right->first, right->second})
          .first->second.offset(m_text.size());
      ++right;
    }
    m_text += str.m_text;
    return *this;
  }

  void apply_format_to_range(const TextFormat& format, const size_t begin,
                             const size_t end) {
    dbg_assert(
        end >= begin,
        std::format("Format range ends after beginning, begin: {}, end: {}",
                    begin, end));

    auto [item, inserted] =
        m_formatting.insert({format, IndexSet(std::pair{begin, end})});
    if (!inserted) {
      item->second.insert_range(begin, end);
    }
  }

  RichText& operator+=(const RichText& str) { return append(str); }

  [[nodiscard]] std::optional<IndexSet> get_format_range(
      const TextFormat& format) const {
    const auto iter = m_formatting.find(format);
    if (iter == m_formatting.end()) return {};
    return {iter->second};
  }

<<<<<<< HEAD
  struct FormatSerializeTracker {
    Format format;
    SerializeRule rule;
    IndexSet::const_pair_iterator iter;
    IndexSet::const_pair_iterator end;
    FormatSerializeTracker(Format format, SerializeRule rule,
                           IndexSet::const_pair_iterator begin,
                           IndexSet::const_pair_iterator end)
        : format(format), rule(rule), iter(begin), end(end) {}

    bool operator<(const FormatSerializeTracker& rhs) const {
      dbg_assert(iter != end,
                 "FormatSerializeTracker compare failed: invalid iterator.");
      return (*iter).first < (*rhs.iter).first ||
             ((*iter).first == (*rhs.iter).first &&
              (*iter).second < (*rhs.iter).second);
    }
  };

  [[nodiscard]] SerializeResult serialize(const Serializer& serializer) const {
    SerializeResult result;
    result.name = serializer.name;

    std::set<FormatSerializeTracker> trackers;

    auto format_iter = m_formatting.begin();
    auto const format_iter_end = m_formatting.end();
    auto serializer_format_iter = serializer.serialize_rules.begin();
    auto const serializer_format_iter_end = serializer.serialize_rules.end();

    while (format_iter != format_iter_end &&
           serializer_format_iter != serializer_format_iter_end) {
      if (format_iter->first < serializer_format_iter->first) {
        result.missed_formats.push_back(format_iter->first);
        ++format_iter;
      } else if (format_iter->first == serializer_format_iter->first) {
        trackers.emplace(format_iter->first,                 // Format
                         serializer_format_iter->second,     // Serialize Rule
                         format_iter->second.cbegin_pair(),  // Format Iterators
                         format_iter->second.cend_pair());
        ++format_iter;
        ++serializer_format_iter;
      } else {
        ++serializer_format_iter;
      }
    }

    while (format_iter != format_iter_end) {
      result.missed_formats.push_back(format_iter->first);
      ++format_iter;
    }

    size_t current = 0;
    auto tracker_iter = trackers.begin();
    auto const tracker_begin = trackers.begin();
    auto const tracker_end = trackers.end();

    // Process the text
    while (current < m_text.size() && !trackers.empty()) {
      size_t next = SIZE_MAX;  // Track the next format deactivation

      // Apply formats
      while (tracker_iter != tracker_end &&
             (*tracker_iter->iter).first <= current) {
        // The format begins, add the token
        if ((*tracker_iter->iter).first <= current) {
          result.result += tracker_iter->rule.start_token;
        }

        // Keep track of when the closest formatting change is
        if ((*tracker_iter->iter).second < next)
          next == (*tracker_iter->iter).second;
        ++tracker_iter;
      }

      // Process all the upcoming activating formats
      while (tracker_iter != tracker_end &&
             (*tracker_iter->iter).first < next) {
        result.result +=
            m_text.substr(current, (*tracker_iter->iter).first - current);
        result.result += tracker_iter->rule.start_token;
        current = (*tracker_iter->iter).first;

        // Keep track of when the closest formatting deactivation is
        if ((*tracker_iter->iter).second < next)
          next == (*tracker_iter->iter).second;
        ++tracker_iter;
      }

      // Jump to next formatting deactivation
      result.result += m_text.substr(current, next - current);

      // Unwind formatting

      // Find the rule to end
      auto rule_to_end_iter = trackers.begin();
      while (rule_to_end_iter != tracker_end &&
             (*rule_to_end_iter->iter).second != next)
        ++rule_to_end_iter;
      dbg_assert(
          rule_to_end_iter != tracker_end,
          "rule_to_end_iter failed to find the rule that needed ending.");

      while (tracker_iter != rule_to_end_iter) {
        result.result += tracker_iter->rule.end_token;
        // TODO: Check to see if rule needs to be reapplied after unraveling
        // TODO: If it doesn't pull the tracker out and update it
        --tracker_iter;
      }
      result.result += rule_to_end_iter->rule.end_token;
      // TODO: Pull the tracker out and modify it
      // TODO: Reapply the unraveled formats.

      dbg_assert_never(
          "Loop not guaranteed to end while TODOs are present in code.");
    }

    return result;
=======
  RichText& insert(size_t index, const string &str) {
    m_text.insert(index, str);
    // TODO: Shift over formatting
    return *this;
  }

  RichText& insert(size_t index, const RichText<CharT> &str) {
    m_text.insert(index, str.m_text);
    // TODO: Shift over formatting and insert formatting from str
    return *this;
  }

  // TODO change std::invocable argument to T& once RichText is templated
  template <std::invocable<string&> Callable>
  void update(Callable const& callable) {
    size_t const old_size = m_text.size();
    std::optional<IndexSet> const indices_opt = callable(m_text);
    size_t const new_size = m_text.size();

    if (new_size > old_size) {
      // insertion
      // extend formatting options following each indicated index
      cse_assert(indices_opt.has_value(),
                 "size increased during update, but no indices returned");
      IndexSet indices{*indices_opt};

      // TODO: how to handle multiple discontinuous insertions?

      // TODO
    } else if (new_size < old_size) {
      // deletion
      // reduce formatting at each indicated index
      cse_assert(indices_opt.has_value(),
                 "size decreased during update, but no indices returned");
      IndexSet indices{*indices_opt};

      for (auto& [_, fmt_indices] : m_formatting) {
        // move this into IndexSet?
        size_t offset = 0;
        IndexSet new_indices{};

        auto max = std::max_element(fmt_indices.cbegin(), fmt_indices.cend());
        if (max == fmt_indices.cend()) continue;

        for (size_t idx = 0; idx <= *max; idx++) {
          if (indices.contains(idx)) {
            // index was deleted, advance offset
            offset++;
            continue;
          }
          if (fmt_indices.contains(idx)) {
            new_indices.insert(idx - offset);
          }
        }
        fmt_indices = new_indices;
      }

    } else {
      // substitution
      // no formatting changes necessary
      cse_assert(
          !indices_opt.has_value(),
          "size did not change during update, but some indices returned");
    }
>>>>>>> 03e6e26c
  }
};

}  // namespace cse<|MERGE_RESOLUTION|>--- conflicted
+++ resolved
@@ -1,12 +1,3 @@
-<<<<<<< HEAD
-=======
-/**
- * @file RichText.h
- * @author Grant, Kyle (Template stuff)
- *
- */
-
->>>>>>> 03e6e26c
 #pragma once
 
 #include <algorithm>
@@ -16,13 +7,8 @@
 #include <functional>
 #include <map>
 #include <optional>
-<<<<<<< HEAD
-#include <queue>
+#include <ranges>
 #include <set>
-#include <stack>
-=======
-#include <ranges>
->>>>>>> 03e6e26c
 #include <string>
 #include <utility>
 #include <variant>
@@ -32,19 +18,20 @@
 #include "IndexSet.hpp"
 
 namespace cse {
+
+using FormatID = std::string;
 
 /**
  * A format in rich text.
  * The Format struct is specialized to represent various kinds of formats in
  * rich text. Can support simple formats like: bold, italic, strikethrough.
  * Can support more complex formats with metadata like: font size, web links.
- *
  */
 struct TextFormat {
   /**
-   * The name of the format.
-   */
-  std::string name;
+   * The name/id of the format.
+   */
+  FormatID name;
   /**
    * The metadata associated with the format.
    * It may be an int to represent the size of the font, a string to represent
@@ -57,15 +44,15 @@
    * @param name The name of the format
    * @param metadata The metadata of the format
    */
-  TextFormat(std::string name,
-         std::variant<std::string, int32_t, std::monostate> metadata)
+  TextFormat(FormatID name,
+             std::variant<std::string, int32_t, std::monostate> metadata)
       : name(std::move(name)), metadata(std::move(metadata)) {}
 
   /**
    * Constructs a simple format without metadata
    * @param name The name of the format
    */
-  explicit(false) TextFormat(std::string name)
+  explicit(false) TextFormat(FormatID name)
       : name(std::move(name)), metadata(std::monostate()) {}
 
   /**
@@ -94,74 +81,12 @@
  * Provides tools to represent various formats.
  * Provides tools to serialize formatted text into various formats.
  */
-template<
-  typename CharT = char,
-  class Traits = std::char_traits<CharT>,
-  class Allocator = std::allocator<CharT>
->
+template <typename CharT = char, class Traits = std::char_traits<CharT>,
+          class Allocator = std::allocator<CharT> >
 class RichText {
-  using FormatID = std::string;
-
  public:
-<<<<<<< HEAD
-  /**
-   * A format in rich text.
-   * The Format struct is specialized to represent various kinds of formats in
-   * rich text. Can support simple formats like: bold, italic, strikethrough.
-   * Can support more complex formats with metadata like: font size, web links.
-   */
-  struct Format {
-    /**
-     * The name/id of the format.
-     */
-    FormatID name;
-    /**
-     * The metadata associated with the format.
-     * It may be an int to represent the size of the font, a string to represent
-     * the target of a hyperlink, etc.
-     */
-    std::variant<std::string, int32_t, std::monostate> metadata;
-
-    /**
-     * Constructs a format with metadata
-     * @param name The name of the format
-     * @param metadata The metadata of the format
-     */
-    Format(FormatID name,
-           std::variant<std::string, int32_t, std::monostate> metadata)
-        : name(std::move(name)), metadata(std::move(metadata)) {}
-
-    /**
-     * Constructs a simple format without metadata
-     * @param name The name of the format
-     */
-    explicit(false) Format(FormatID name)
-        : name(std::move(name)), metadata(std::monostate()) {}
-
-    /**
-     * Compares the name first then the metadata
-     * @param r right hand side
-     * @return True if this is less than the right hand side
-     */
-    bool operator<(const RichText::Format& r) const {
-      if (name == r.name) return metadata < r.metadata;
-      return name < r.name;
-    }
-
-    /**
-     * Compares the name and the metadata
-     * @param r right hand side
-     * @return True if equivalent
-     */
-    bool operator==(const RichText::Format& r) const {
-      return name == r.name && metadata == r.metadata;
-    }
-  };
-=======
->>>>>>> 03e6e26c
-
   struct SerializeLambdaInput {
-    Format format;
+    TextFormat format;
   };
 
   struct SerializeLambdaOutput {
@@ -187,7 +112,7 @@
   struct SerializeResult {
     std::string name;
     std::string result;
-    std::vector<Format> missed_formats;
+    std::vector<FormatID> missed_formats;
   };
 
  private:
@@ -222,7 +147,9 @@
 
   [[nodiscard]] size_t size() const noexcept { return m_text.size(); }
 
-  [[nodiscard]] const CharT& char_at(size_t pos) const { return m_text.at(pos); }
+  [[nodiscard]] const CharT& char_at(size_t pos) const {
+    return m_text.at(pos);
+  }
 
   [[nodiscard]] string to_string() const { return m_text; }
 
@@ -290,13 +217,12 @@
     return {iter->second};
   }
 
-<<<<<<< HEAD
   struct FormatSerializeTracker {
-    Format format;
+    TextFormat format;
     SerializeRule rule;
     IndexSet::const_pair_iterator iter;
     IndexSet::const_pair_iterator end;
-    FormatSerializeTracker(Format format, SerializeRule rule,
+    FormatSerializeTracker(TextFormat format, SerializeRule rule,
                            IndexSet::const_pair_iterator begin,
                            IndexSet::const_pair_iterator end)
         : format(format), rule(rule), iter(begin), end(end) {}
@@ -409,14 +335,15 @@
     }
 
     return result;
-=======
-  RichText& insert(size_t index, const string &str) {
+  }
+
+  RichText& insert(size_t index, const string& str) {
     m_text.insert(index, str);
     // TODO: Shift over formatting
     return *this;
   }
 
-  RichText& insert(size_t index, const RichText<CharT> &str) {
+  RichText& insert(size_t index, const RichText<CharT>& str) {
     m_text.insert(index, str.m_text);
     // TODO: Shift over formatting and insert formatting from str
     return *this;
@@ -474,8 +401,6 @@
           !indices_opt.has_value(),
           "size did not change during update, but some indices returned");
     }
->>>>>>> 03e6e26c
   }
 };
-
 }  // namespace cse