<<<<<<< HEAD
#include <app/BVTest.hpp>
#include <iostream>
=======
#include "app/AssertTest.hpp"
#include "app/BVTest.hpp"
>>>>>>> 9f1c0dc4

int main() {
  test_bitvect();
  test_assert();
  return 0;
}<|MERGE_RESOLUTION|>--- conflicted
+++ resolved
@@ -1,10 +1,5 @@
-<<<<<<< HEAD
-#include <app/BVTest.hpp>
-#include <iostream>
-=======
 #include "app/AssertTest.hpp"
 #include "app/BVTest.hpp"
->>>>>>> 9f1c0dc4
 
 int main() {
   test_bitvect();
