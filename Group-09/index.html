--- conflicted
+++ resolved
@@ -5,8 +5,8 @@
   <meta charset="UTF-8">
   <title>Presentation App</title>
   <link rel="stylesheet" href="https://cdnjs.cloudflare.com/ajax/libs/font-awesome/6.1.2/css/all.min.css"
-    integrity="sha512-1sCRPdkRXhBV2PBLUdRb4tMg1w2YPf37qatUFeS7zlBy7jJI8Lf4VHwWfZZfpXtYSLy85pkm9GaYVYMfw5BC1A=="
-    crossorigin="anonymous" referrerpolicy="no-referrer">
+        integrity="sha512-1sCRPdkRXhBV2PBLUdRb4tMg1w2YPf37qatUFeS7zlBy7jJI8Lf4VHwWfZZfpXtYSLy85pkm9GaYVYMfw5BC1A=="
+        crossorigin="anonymous" referrerpolicy="no-referrer">
   <link rel="stylesheet" href="https://stackpath.bootstrapcdn.com/bootstrap/4.5.2/css/bootstrap.min.css">
   <style>
     body,
@@ -21,8 +21,7 @@
     .presentation-zone {
       background-color: white;
       width: 100vw;
-      height: 93vh;
-      /* adjusted to make room for taller nav */
+      height: 93vh; /* adjusted to make room for taller nav */
       overflow: hidden;
       box-shadow: inset 0 0 10px rgba(0, 0, 0, 0.1);
       z-index: 1;
@@ -35,8 +34,7 @@
       background-color: #C1D8FF;
       border-top: 1px solid #ccc;
       width: 100%;
-      height: 7vh;
-      /* increased height to prevent crowding */
+      height: 7vh; /* increased height to prevent crowding */
       padding: 0 20px;
       box-shadow: 0 -2px 4px rgba(0, 0, 0, 0.1);
       z-index: 10;
@@ -76,8 +74,7 @@
       padding: 6px 10px;
       font-size: 14px;
       cursor: pointer;
-      white-space: nowrap;
-      /* keep button text on one line */
+      white-space: nowrap;     /* keep button text on one line */
       transition: all 0.2s ease-in-out;
     }
 
@@ -106,8 +103,6 @@
     /* Menu taken from: https://getbootstrap.com/docs/4.0/components/dropdowns/ */
     .dropdown-menu {
       z-index: 1000;
-<<<<<<< HEAD
-=======
       background-color: transparent;
       border: none;
     }
@@ -125,7 +120,6 @@
       visibility: hidden;
       color: white;
       font-size: 6.5em;
->>>>>>> 45cee189
     }
 
     /*.divider {*/
@@ -134,7 +128,7 @@
     /*  font-weight: bold;*/
     /*  user-select: none;*/
     /*}*/
-
+    
     #formatting-menu {
       position: absolute;
       z-index: 9999;
@@ -158,10 +152,13 @@
 
 <body>
 
-<<<<<<< HEAD
-  <div class="presentation-zone" id="presentation-zone"></div>
-
-  <div id="formatting-menu">
+<div class="presentation-zone" id="presentation-zone">
+  <div id="end-slide">
+    <p>El Fin.</p>
+  </div>
+</div>
+  
+<div id="formatting-menu">
     <label>Font:
       <select id="font-select">
         <option>Arial</option>
@@ -181,36 +178,6 @@
     <button id="cancel-formatting-btn">Cancel</button>
   </div>
 
-  <div style="visibility: visible" id="bottom-nav" class="bottom-nav">
-    <div class="nav-left">
-      <input type="file" id="fileInput" accept=".json">
-    </div>
-    <div class="nav-center">
-      <button id="saveDeck">Save Deck</button>
-      <button id="resizeImageButton">Resize Image</button>
-      <!--    <select id="imageSelectDropdown"></select>-->
-      <input type="file" id="imageInput" accept="image/*" style="display: none;" />
-
-      <button id="stopButton">Stop</button>
-      <button id="startButton">Start</button>
-      <button id="addTransition">Add Transition</button>
-      <div class="btn-group dropup">
-        <button class="btn btn-secondary dropdown-toggle" type="button" id="dropdownMenuButton" data-toggle="dropdown"
-          aria-haspopup="true" aria-expanded="false">
-          +
-        </button>
-        <div class="dropdown-menu" aria-labelledby="dropdownMenuButton">
-          <button id="addImageButton">Add Image</button>
-          <button id="addTextBoxButton">Add TextBox</button>
-          <button id="addNewSlideButton">Add New Slide</button>
-        </div>
-=======
-<div class="presentation-zone" id="presentation-zone">
-  <div id="end-slide">
-    <p>El Fin.</p>
-  </div>
-</div>
-
 <div style="visibility: visible" id="bottom-nav" class="bottom-nav">
   <div class="nav-left">
     <input type="file" id="fileInput" accept=".json">
@@ -232,20 +199,10 @@
         <button id="addTextBoxButton">Add TextBox</button>
         <button id="addNewSlideButton">Add New Slide</button>
         <button id="addTransition">Add Transition</button>
->>>>>>> 45cee189
       </div>
     </div>
-
-    <div class="nav-right">
-      <button id="moveBackButton">Swap<i class="fa-solid fa-angles-left"></i></button>
-      <button id="reverseButton">Last Slide<i class="fa-solid fa-angles-left"></i></button>
-      <span id="slideNumberDisplay">Slide 0 of 0</span>
-      <button id="advanceButton">Next Slide<i class="fa-solid fa-angles-right"></i></button>
-      <button id="moveForwardButton">Swap<i class="fa-solid fa-angles-right"></i></button>
-    </div>
-  </div>
-<<<<<<< HEAD
-=======
+  </div>
+  
   <div class="nav-right">
     <button id="moveBackButton">Swap<i class="fa-solid fa-angles-left"></i></button>
     <button id="reverseButton">Last Slide<i class="fa-solid fa-angles-left"></i></button>
@@ -312,85 +269,36 @@
       Module.stringToUTF8(str, ptr, len);
       return ptr;
     }
->>>>>>> 45cee189
-
-  <script src="https://code.jquery.com/jquery-3.5.1.slim.min.js"></script>
-  <script src="https://cdn.jsdelivr.net/npm/popper.js@1.16.1/dist/umd/popper.min.js"></script>
-  <script src="https://stackpath.bootstrapcdn.com/bootstrap/4.5.2/js/bootstrap.min.js"></script>
-
-  <script src="output.js"></script>
-  <script src="WebLayout/EditTextbox.js"></script>
-
-  <script>
-    const loadDeck = Module.cwrap('loadSlideDeckFromJson', null, ['string']);
-    const saveDeck = Module.cwrap('exportSlideDeckToJson', 'string', []);
-
-    document.getElementById("fileInput").addEventListener("change", function (e) {
+
+    addImageBtn.addEventListener("click", () => {
+      imageInput.click();
+    });
+
+    imageInput.addEventListener("change", (e) => {
       const file = e.target.files[0];
       if (!file) return;
 
       const reader = new FileReader();
       reader.onload = function (event) {
-        const jsonStr = event.target.result;
-        try {
-          loadDeck(jsonStr);
-        } catch (err) {
-          alert("Failed to load deck: " + err);
-        }
+        const dataUrl = event.target.result;
+
+        const urlPtr = toUTF8(dataUrl);
+        const altPtr = toUTF8("User Image");
+
+        Module.ccall("call_addImage", null,
+                ["number", "number", "number", "number"],
+                [urlPtr, 300, 200, altPtr]
+        );
+
+        _free(urlPtr);
+        _free(altPtr);
       };
-      reader.readAsText(file);
+
+      reader.readAsDataURL(file);
     });
 
-    document.getElementById("saveDeck").addEventListener("click", function () {
-      const exported = saveDeck();
-      const blob = new Blob([exported], { type: 'application/json' });
-      const link = document.createElement('a');
-      link.href = URL.createObjectURL(blob);
-      link.download = "slides.json";
-      link.click();
-    });
-
-    // for adding images
-    document.addEventListener("DOMContentLoaded", function () {
-      const addImageBtn = document.getElementById("addImageButton");
-      const imageInput = document.getElementById("imageInput");
-
-      function toUTF8(str) {
-        const len = Module.lengthBytesUTF8(str) + 1;
-        const ptr = Module._malloc(len);
-        Module.stringToUTF8(str, ptr, len);
-        return ptr;
-      }
-
-      addImageBtn.addEventListener("click", () => {
-        imageInput.click();
-      });
-
-      imageInput.addEventListener("change", (e) => {
-        const file = e.target.files[0];
-        if (!file) return;
-
-        const reader = new FileReader();
-        reader.onload = function (event) {
-          const dataUrl = event.target.result;
-
-          const urlPtr = toUTF8(dataUrl);
-          const altPtr = toUTF8("User Image");
-
-          Module.ccall("call_addImage", null,
-            ["number", "number", "number", "number"],
-            [urlPtr, 300, 200, altPtr]
-          );
-
-          _free(urlPtr);
-          _free(altPtr);
-        };
-
-        reader.readAsDataURL(file);
-      });
-
-    });
-  </script>
+  });
+</script>
 
 </body>
 
