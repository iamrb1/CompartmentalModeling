<!DOCTYPE html>
<html lang="en">

<head>
    <meta charset="UTF-8">
    <title>Presentation App</title>
    <link rel="stylesheet" href="https://cdnjs.cloudflare.com/ajax/libs/font-awesome/6.1.2/css/all.min.css"
        integrity="sha512-1sCRPdkRXhBV2PBLUdRb4tMg1w2YPf37qatUFeS7zlBy7jJI8Lf4VHwWfZZfpXtYSLy85pkm9GaYVYMfw5BC1A=="
        crossorigin="anonymous" referrerpolicy="no-referrer">

    <style>
        .presentation-zone {
            background-color: aliceblue;
            width: 100vw;
            height: 95vh;
            overflow: hidden;
        }

        .bottom-nav {
            display: flex;
            justify-content: space-between;
            align-items: center;
            background-color: rgb(190, 189, 189);
            width: 100%;
            height: 5vh;
            padding: 0 20px;
        }

        .nav-left {
            flex: 1;
            display: flex;
            justify-content: flex-start;
            align-items: center;
            gap: 10px;
        }

        .nav-center {
            flex: 1;
            display: flex;
            justify-content: center;
            align-items: center;
        }

        .nav-right {
            flex: 1;
            display: flex;
            justify-content: flex-end;
            align-items: center;
            gap: 10px;
            padding-right: 20px;
        }

        html,
        body {
            overflow: hidden;
            margin: 0;
            padding: 0;
            font-family: sans-serif;
        }
    </style>
</head>

<body>

    <div class="presentation-zone" id="presentation-zone"></div>

    <div class="bottom-nav">
        <div class="nav-left">
            <input type="file" id="fileInput" accept=".json">
        </div>

<<<<<<< HEAD
        <div class="nav-center">
            <button id="saveDeck">Save Deck </button>
        </div>
=======
<div class="bottom-nav">
    <button id="addTextBoxButton">Add TextBox<i class="fa-solid fa-angles-left"></i></button>
    <button id="reverseButton">Last Slide<i class="fa-solid fa-angles-left"></i></button>
    <button id="advanceButton">Next Slide<i class="fa-solid fa-angles-right"></i></button>
</div>
>>>>>>> 77fbd81a

        <div class="nav-right">
            <button id="reverseButton">Last Slide <i class="fa-solid fa-angles-left"></i></button>
            <button id="advanceButton">Next Slide <i class="fa-solid fa-angles-right"></i></button>
        </div>
    </div>

    <script src="output.js"></script>

    <script>
        const loadDeck = Module.cwrap('loadSlideDeckFromJson', null, ['string']);
        const saveDeck = Module.cwrap('exportSlideDeckToJson', 'string', []);

        document.getElementById("fileInput").addEventListener("change", function (e) {
            const file = e.target.files[0];
            if (!file) return;

            const reader = new FileReader();
            reader.onload = function (event) {
                const jsonStr = event.target.result;
                try {
                    loadDeck(jsonStr);
                } catch (err) {
                    alert("Failed to load deck: " + err);
                }
            };
            reader.readAsText(file);
        });

        document.getElementById("saveDeck").addEventListener("click", function () {
            const exported = saveDeck();
            const blob = new Blob([exported], { type: 'application/json' });
            const link = document.createElement('a');
            link.href = URL.createObjectURL(blob);
            link.download = "slides.json";
            link.click();
        });
    </script>

</body>

</html><|MERGE_RESOLUTION|>--- conflicted
+++ resolved
@@ -68,19 +68,10 @@
         <div class="nav-left">
             <input type="file" id="fileInput" accept=".json">
         </div>
-
-<<<<<<< HEAD
         <div class="nav-center">
-            <button id="saveDeck">Save Deck </button>
+            <button id="saveDeck">Save Deck</button>
+            <button id="addTextBoxButton">Add TextBox <i class="fa-solid fa-angles-left"></i></button>
         </div>
-=======
-<div class="bottom-nav">
-    <button id="addTextBoxButton">Add TextBox<i class="fa-solid fa-angles-left"></i></button>
-    <button id="reverseButton">Last Slide<i class="fa-solid fa-angles-left"></i></button>
-    <button id="advanceButton">Next Slide<i class="fa-solid fa-angles-right"></i></button>
-</div>
->>>>>>> 77fbd81a
-
         <div class="nav-right">
             <button id="reverseButton">Last Slide <i class="fa-solid fa-angles-left"></i></button>
             <button id="advanceButton">Next Slide <i class="fa-solid fa-angles-right"></i></button>
