--- conflicted
+++ resolved
@@ -70,12 +70,10 @@
         </div>
         <div class="nav-center">
             <button id="saveDeck">Save Deck</button>
-<<<<<<< HEAD
-
             <button id="addImageButton">Add Image</button>
             <input type="file" id="imageInput" accept="image/*" style="display: none;" />
-
             <button id="addTextBoxButton">Add TextBox <i class="fa-solid fa-angles-left"></i></button>
+            <button id="addNewSlideButton">Add New Slide</button>
         </div>
         <div class="nav-right">
             <button id="reverseButton">Last Slide <i class="fa-solid fa-angles-left"></i></button>
@@ -153,49 +151,6 @@
                 reader.readAsDataURL(file);
             });
         });
-
-=======
-            <button id="addTextBoxButton">Add TextBox</button>
-            <button id="addNewSlideButton">Add New Slide</button>
-
-        </div>
-        <div class="nav-right">
-            <button id="reverseButton">Last Slide <i class="fa-solid fa-angles-left"></i></button>
-            <button id="advanceButton">Next Slide <i class="fa-solid fa-angles-right"></i></button>
-        </div>
-    </div>
-
-    <script src="output.js"></script>
-
-    <script>
-        const loadDeck = Module.cwrap('loadSlideDeckFromJson', null, ['string']);
-        const saveDeck = Module.cwrap('exportSlideDeckToJson', 'string', []);
-
-        document.getElementById("fileInput").addEventListener("change", function (e) {
-            const file = e.target.files[0];
-            if (!file) return;
-
-            const reader = new FileReader();
-            reader.onload = function (event) {
-                const jsonStr = event.target.result;
-                try {
-                    loadDeck(jsonStr);
-                } catch (err) {
-                    alert("Failed to load deck: " + err);
-                }
-            };
-            reader.readAsText(file);
-        });
-
-        document.getElementById("saveDeck").addEventListener("click", function () {
-            const exported = saveDeck();
-            const blob = new Blob([exported], { type: 'application/json' });
-            const link = document.createElement('a');
-            link.href = URL.createObjectURL(blob);
-            link.download = "slides.json";
-            link.click();
-        });
->>>>>>> a2362dad
     </script>
 
 </body>
