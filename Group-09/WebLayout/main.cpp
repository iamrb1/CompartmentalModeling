/**
 * @file main.cpp
 * @author Mary Holt, Allie Ianello
 */

#include <unistd.h>

#include "WebLayout.hpp"
#include "WebLayoutManager.hpp"

// Compile from /Group-09/WebLayout with:
//  emcc main.cpp WebLayout.cpp WebLayoutManager.cpp LoadSlideDeck.cpp ExportSlideDeck.cpp ../TextBox/FormattedText.cpp ../Image/Image.cpp -I../utils -o output.js --shell-file index.html -s WASM=1 -s EXPORTED_FUNCTIONS="['_main', '_call_advance', '_call_rewind', '_loadSlideDeckFromJson', '_exportSlideDeckToJson', '_call_addNewSlide']" -s EXPORTED_RUNTIME_METHODS="['ccall', 'cwrap']"

// Bring in the global layout manager used by load/save functions
extern cse::WebLayoutManager *g_manager;

using namespace cse;

int main() {
<<<<<<< HEAD
	// Initialize the global layout manager
	g_manager = new WebLayoutManager();

	// // Create First WebLayout
	// std::shared_ptr<WebLayout> sampleWebLayout = std::make_shared<WebLayout>();

	// // Setup test Image
	// std::shared_ptr<Image> testImage = std::make_shared<Image>(
	//     "https://encrypted-tbn0.gstatic.com/"
	//     "images?q=tbn:ANd9GcREOGiXHLq71nPqfRAEKdCMou6nlTbQPf-HJQ&s",
	//     35, 65);
	// ImageLayout il(testImage, 10, 10);
	// sampleWebLayout->addImage(il);

	// // Setup test textbox

	// FormattedText ft;
	// ft.setText("Yay a Text Box!");
	// TextBoxConfig tbc;
	// tbc.content = ft;
	// tbc.height = 10;
	// tbc.width = 45;
	// std::shared_ptr<TextBox> testTextBox = std::make_shared<TextBox>("", tbc);

	// TextBoxLayout tbl(testTextBox, 40, 30);
	// sampleWebLayout->addTextBox(tbl);

	// // Setup test textbox2 (exceed barriers test)
	// FormattedText ft2;
	// ft2.setText("I'm an out of bounds text box D:");
	// TextBoxConfig tbc2;
	// tbc2.content = ft2;
	// tbc2.height = 15;
	// tbc2.width = 20;
	// std::shared_ptr<TextBox> testTextBox2 = std::make_shared<TextBox>("",
	// tbc2); TextBoxLayout tbl2(testTextBox2, 500, 450);
	// sampleWebLayout->addTextBox(tbl2);

	// // Load Page
	// sampleWebLayout->loadPage();

	// std::shared_ptr<WebLayout> sampleWebLayout2 =
	// std::make_shared<WebLayout>();
	// // Setup test Image
	// std::shared_ptr<Image> testImage2 = std::make_shared<Image>(
	//     "https://encrypted-tbn0.gstatic.com/"
	//     "images?q=tbn:ANd9GcREOGiXHLq71nPqfRAEKdCMou6nlTbQPf-HJQ&s",
	//     15, 45);
	// ImageLayout il2(testImage2, 50, 60);
	// sampleWebLayout2->addImage(il2);

	// // Setup test textbox
	// FormattedText ft3;
	// ft3.setText("Third TextBox!");
	// TextBoxConfig tbc3;
	// tbc3.content = ft3;
	// tbc3.height = 30;
	// tbc3.width = 30;
	// std::shared_ptr<TextBox> testTextBox3 = std::make_shared<TextBox>("",
	// tbc3);

	// TextBoxLayout tbl3(testTextBox3, 10, 10);
	// sampleWebLayout2->addTextBox(tbl3);
	// sampleWebLayout2->loadPage();

	// // WebLayoutManager manager;
	// // manager.addLayout(sampleWebLayout);
	// // manager.addLayout(sampleWebLayout2);
	// // manager.initialize();

	// // Add to the global manager
	// g_manager->addLayout(sampleWebLayout);
	// g_manager->addLayout(sampleWebLayout2);
	// g_manager->initialize();

	emscripten_exit_with_live_runtime();
=======
  // Initialize the global layout manager
  g_manager = new WebLayoutManager();

  // // Create First WebLayout
   std::shared_ptr<WebLayout> sampleWebLayout = std::make_shared<WebLayout>();

  // // Setup test Image
//   std::shared_ptr<Image> testImage = std::make_shared<Image>(
//       "https://encrypted-tbn0.gstatic.com/"
//       "images?q=tbn:ANd9GcREOGiXHLq71nPqfRAEKdCMou6nlTbQPf-HJQ&s",
//       35, 65);
//   ImageLayout il(testImage, 10, 10);
  // sampleWebLayout->addImage(il);

  // // Setup test textbox

//   FormattedText ft;
//   ft.setText("Yay a Text Box!");
//   TextBoxConfig tbc;
//   tbc.content = ft;
//   tbc.height = 10;
//   tbc.width = 45;
//   std::shared_ptr<TextBox> testTextBox = std::make_shared<TextBox>("", tbc);

//   TextBoxLayout tbl(testTextBox, 40, 30);
//   sampleWebLayout->addTextBox(tbl);

  // // Setup test textbox2 (exceed barriers test)
//   FormattedText ft2;
//   ft2.setText("I'm an out of bounds text box D:");
//   TextBoxConfig tbc2;
//   tbc2.content = ft2;
//   tbc2.height = 15;
//   tbc2.width = 20;
//   std::shared_ptr<TextBox> testTextBox2 = std::make_shared<TextBox>("",
//   tbc2); TextBoxLayout tbl2(testTextBox2, 500, 450);
//   sampleWebLayout->addTextBox(tbl2);

  // // Load Page
//   sampleWebLayout->loadPage();
//
//   std::shared_ptr<WebLayout> sampleWebLayout2 =
//   std::make_shared<WebLayout>();
//   // Setup test Image
//   std::shared_ptr<Image> testImage2 = std::make_shared<Image>(
//       "https://encrypted-tbn0.gstatic.com/"
//       "images?q=tbn:ANd9GcREOGiXHLq71nPqfRAEKdCMou6nlTbQPf-HJQ&s",
//       15, 45);
//   ImageLayout il2(testImage2, 50, 60);
//   sampleWebLayout2->addImage(il2);

  // // Setup test textbox
//   FormattedText ft3;
//   ft3.setText("Third TextBox!");
//   TextBoxConfig tbc3;
//   tbc3.content = ft3;
//   tbc3.height = 30;
//   tbc3.width = 30;
//   std::shared_ptr<TextBox> testTextBox3 = std::make_shared<TextBox>("",
//   tbc3);

//   TextBoxLayout tbl3(testTextBox3, 10, 10);
//   sampleWebLayout2->addTextBox(tbl3);
//   sampleWebLayout2->loadPage();
//
//    WebLayoutManager manager;
//    manager.addLayout(sampleWebLayout);
//    manager.addLayout(sampleWebLayout2);
//    manager.initialize();

   // Add to the global manager
//   g_manager->addLayout(sampleWebLayout);
//   g_manager->addLayout(sampleWebLayout2);
//   g_manager->initialize();

  emscripten_exit_with_live_runtime();
>>>>>>> a89ee559
}<|MERGE_RESOLUTION|>--- conflicted
+++ resolved
@@ -17,84 +17,6 @@
 using namespace cse;
 
 int main() {
-<<<<<<< HEAD
-	// Initialize the global layout manager
-	g_manager = new WebLayoutManager();
-
-	// // Create First WebLayout
-	// std::shared_ptr<WebLayout> sampleWebLayout = std::make_shared<WebLayout>();
-
-	// // Setup test Image
-	// std::shared_ptr<Image> testImage = std::make_shared<Image>(
-	//     "https://encrypted-tbn0.gstatic.com/"
-	//     "images?q=tbn:ANd9GcREOGiXHLq71nPqfRAEKdCMou6nlTbQPf-HJQ&s",
-	//     35, 65);
-	// ImageLayout il(testImage, 10, 10);
-	// sampleWebLayout->addImage(il);
-
-	// // Setup test textbox
-
-	// FormattedText ft;
-	// ft.setText("Yay a Text Box!");
-	// TextBoxConfig tbc;
-	// tbc.content = ft;
-	// tbc.height = 10;
-	// tbc.width = 45;
-	// std::shared_ptr<TextBox> testTextBox = std::make_shared<TextBox>("", tbc);
-
-	// TextBoxLayout tbl(testTextBox, 40, 30);
-	// sampleWebLayout->addTextBox(tbl);
-
-	// // Setup test textbox2 (exceed barriers test)
-	// FormattedText ft2;
-	// ft2.setText("I'm an out of bounds text box D:");
-	// TextBoxConfig tbc2;
-	// tbc2.content = ft2;
-	// tbc2.height = 15;
-	// tbc2.width = 20;
-	// std::shared_ptr<TextBox> testTextBox2 = std::make_shared<TextBox>("",
-	// tbc2); TextBoxLayout tbl2(testTextBox2, 500, 450);
-	// sampleWebLayout->addTextBox(tbl2);
-
-	// // Load Page
-	// sampleWebLayout->loadPage();
-
-	// std::shared_ptr<WebLayout> sampleWebLayout2 =
-	// std::make_shared<WebLayout>();
-	// // Setup test Image
-	// std::shared_ptr<Image> testImage2 = std::make_shared<Image>(
-	//     "https://encrypted-tbn0.gstatic.com/"
-	//     "images?q=tbn:ANd9GcREOGiXHLq71nPqfRAEKdCMou6nlTbQPf-HJQ&s",
-	//     15, 45);
-	// ImageLayout il2(testImage2, 50, 60);
-	// sampleWebLayout2->addImage(il2);
-
-	// // Setup test textbox
-	// FormattedText ft3;
-	// ft3.setText("Third TextBox!");
-	// TextBoxConfig tbc3;
-	// tbc3.content = ft3;
-	// tbc3.height = 30;
-	// tbc3.width = 30;
-	// std::shared_ptr<TextBox> testTextBox3 = std::make_shared<TextBox>("",
-	// tbc3);
-
-	// TextBoxLayout tbl3(testTextBox3, 10, 10);
-	// sampleWebLayout2->addTextBox(tbl3);
-	// sampleWebLayout2->loadPage();
-
-	// // WebLayoutManager manager;
-	// // manager.addLayout(sampleWebLayout);
-	// // manager.addLayout(sampleWebLayout2);
-	// // manager.initialize();
-
-	// // Add to the global manager
-	// g_manager->addLayout(sampleWebLayout);
-	// g_manager->addLayout(sampleWebLayout2);
-	// g_manager->initialize();
-
-	emscripten_exit_with_live_runtime();
-=======
   // Initialize the global layout manager
   g_manager = new WebLayoutManager();
 
@@ -171,5 +93,4 @@
 //   g_manager->initialize();
 
   emscripten_exit_with_live_runtime();
->>>>>>> a89ee559
 }