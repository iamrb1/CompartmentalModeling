--- conflicted
+++ resolved
@@ -24,18 +24,12 @@
   void rewind();
   void initialize();
   void addTextBox();
-<<<<<<< HEAD
+  void addNewSlide();
   void addImage(const std::string& url, int width, int height, const std::string& altText);
+
   WebLayoutManager();
 
   // Getter for export support
-=======
-  void addNewSlide();
-
-  WebLayoutManager();
-
-  // 🔹 Getter for export support
->>>>>>> a2362dad
   const std::vector<std::shared_ptr<WebLayout>> &getLayouts() const {
     return layouts;
   }
