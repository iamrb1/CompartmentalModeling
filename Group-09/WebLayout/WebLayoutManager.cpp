--- conflicted
+++ resolved
@@ -44,21 +44,19 @@
              { Module._call_addTextBox(); });
            }
 
-<<<<<<< HEAD
           var addImageButton = document.getElementById("addImageButton");
           if (addImageButton) {
             addImageButton.addEventListener(
                 "click", function()
             { Module._call_addImage(); });
           }
-=======
+    
            var addNewSlide = document.getElementById("addNewSlideButton");
            if (addNewSlide) {
              addNewSlide.addEventListener(
                  "click", function()
              { Module._call_addNewSlide(); });
            }
->>>>>>> a2362dad
          });
 
 }
@@ -80,32 +78,28 @@
   }
 }
 
-<<<<<<< HEAD
 EMSCRIPTEN_KEEPALIVE void call_addImage(char* urlPtr, int width, int height, char* altPtr) {
   std::string url(urlPtr);
   std::string altText(altPtr);
 
   if (g_manager) {
     g_manager->addImage(url, width, height, altText);
-=======
+  } else {
+    std::cout << "ERROR: g_manager is null!" << std::endl;
+  }
+}
+
 EMSCRIPTEN_KEEPALIVE void call_addTextBox() {
   if (g_manager) {
     g_manager->addTextBox();
->>>>>>> a2362dad
-  } else {
-    std::cout << "ERROR: g_manager is null!" << std::endl;
-  }
-}
-
-<<<<<<< HEAD
-EMSCRIPTEN_KEEPALIVE void call_addTextBox() {
-  if (g_manager) {
-    g_manager->addTextBox();
-=======
+  } else {
+    std::cout << "ERROR: g_manager is null!" << std::endl;
+  }
+}
+
 EMSCRIPTEN_KEEPALIVE void call_addNewSlide() {
   if (g_manager) {
     g_manager->addNewSlide();
->>>>>>> a2362dad
   } else {
     std::cout << "ERROR: g_manager is null!" << std::endl;
   }
@@ -216,21 +210,12 @@
   //layouts.at(currentPos)->loadPage();
 }
 
-<<<<<<< HEAD
 void WebLayoutManager::addImage(const std::string& url, int width, int height, const std::string& altText) {
-//  try {
     auto image = std::make_shared<Image>(url, width, height, altText);
     ImageLayout layout{image, 10, 10}; // Default x/y position
     layouts.at(currentPos)->addImage(layout);
-//    if (currentPos < layouts.size() && layouts.at(currentPos)) {
-//      layouts.at(currentPos)->addImage(layout);
-//    } else {
-//      std::cout << "WARNING: Invalid currentPos (" << currentPos << ") or layout missing." << std::endl;
-//    }
-//  } catch (const std::exception& e) {
-//    std::cout << "Failed to add image: " << e.what() << std::endl;
-//  }
-=======
+}
+
 void WebLayoutManager::addNewSlide() {
   // Create a new weblayout
   auto wb = std::make_shared<WebLayout>();
@@ -240,7 +225,6 @@
            var wbID = UTF8ToString($0);
            console.log("Added new slide: ", wbID);
          }, wbID.c_str());
->>>>>>> a2362dad
 }
 
 }  // namespace cse