--- conflicted
+++ resolved
@@ -123,6 +123,7 @@
         var font = UTF8ToString($10);
         var fontSize = $11;
 
+
         // Calculate the ratio to view height/width (1%)
         var widthRatio =
             document.documentElement.clientWidth / MAX_WIDTH_PERCENT;
@@ -163,14 +164,6 @@
           // Check if textbox already exists in layout
           var currentTextBox = document.getElementById(textboxID);
           if (!currentTextBox) {
-<<<<<<< HEAD
-            layoutDiv.innerHTML +=
-                '<p id=' + textboxID + ' style="position: absolute; left: ' +
-                    x + 'vw; top: ' + y +
-                    'vh; border: 1px solid black; margin: 0; border-radius: 5px; height: ' +
-                    height + 'vh; width: ' + width + 'vw; color: ' + color + '; font-family: ' + font + '; font-size:'
-                    + fontSize + 'px;">' + msg + '</p>';
-=======
             var p = document.createElement("p");
             p.className = "textbox";
             p.id = textboxID;
@@ -190,7 +183,6 @@
             p.style.fontSize = fontSize + "px";
 
             layoutDiv.appendChild(p);
->>>>>>> 62c0197f
           }
         }
       },
@@ -256,17 +248,10 @@
 
         if (layoutDiv) {
           layoutDiv.innerHTML +=
-<<<<<<< HEAD
               "<img id=" + imageID + " src='" + msg +
                   "' style='position: absolute; left: " + x + "vw; top: " + y +
                   "vh; margin: 0; object-fit: contain; width:" + width +
                   "vw; height:" + height + "vh;' />";
-=======
-              "<img id=" + imageID + "; src='" + msg +
-              "' style='position: absolute; left: " + x + "vw; top: " + y +
-              "vh; margin: 0; object-fit: contain; width:" + width +
-              "vw; height:" + height + "vh;' />";
->>>>>>> 62c0197f
         }
       },
       layoutID.c_str(), url.c_str(), width, height, x, y, imageID.c_str(),
