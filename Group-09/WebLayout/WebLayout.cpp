--- conflicted
+++ resolved
@@ -124,6 +124,7 @@
         var font = UTF8ToString($10);
         var fontSize = $11;
 
+
         // Calculate the ratio to view height/width (1%)
         var widthRatio =
             document.documentElement.clientWidth / MAX_WIDTH_PERCENT;
@@ -167,11 +168,6 @@
             p.className = "textbox";
             p.id = textboxID;
             p.textContent = msg;  // Set raw text content, not HTML
-
-            p.ondblclick = function(event) {
-              const rect = p.getBoundingClientRect();
-              showFormattingMenu(p.id, rect.right + 10, rect.top);
-            };
 
             // Apply styles
             p.style.visibility = "inherit";
@@ -254,14 +250,6 @@
         }
 
         if (layoutDiv) {
-<<<<<<< HEAD
-          layoutDiv.innerHTML +=
-              "<img id=" + imageID + " src='" + msg +
-              "' style='visibility: inherit; position: absolute; left: " + x +
-              "vw; top: " + y +
-              "vh; margin: 0; object-fit: contain; width:" + width +
-              "vw; height:" + height + "vh;' />";
-=======
           //layoutDiv.innerHTML +=
           //    "<img id=" + imageID + " src='" + msg +
           //        "' style='visibility: inherit; position: absolute; left: " + x + "vw; top: " + y +
@@ -290,7 +278,6 @@
 
         layoutDiv.appendChild(div);
 
->>>>>>> 45cee189
         }
       },
       layoutID.c_str(), url.c_str(), width, height, x, y, imageID.c_str(),
@@ -312,7 +299,7 @@
 void WebLayout::activateLayout() {
   auto layoutID = getID();
 
-  // std::cout << "Activating:  " << layoutID << std::endl;
+  //std::cout << "Activating:  " << layoutID << std::endl;
 
   EM_ASM(
       {
@@ -332,7 +319,7 @@
 void WebLayout::deactivateLayout() {
   auto layoutID = getID();
 
-  // std::cout << "Deactivating:  " << layoutID << std::endl;
+  //std::cout << "Deactivating:  " << layoutID << std::endl;
 
   EM_ASM(
       {
@@ -356,14 +343,14 @@
           // flip current visibility
           var visibility = window.getComputedStyle(imageDiv).visibility;
 
-          // console.log(visibility);
-          if (visibility == "hidden") {
+          //console.log(visibility);
+          if(visibility == "hidden") {
             imageDiv.style.visibility = "inherit";
           } else {
             imageDiv.style.visibility = "hidden";
           }
         }
-        // console.log(imageID);
+        //console.log(imageID);
       },
       imageID.c_str());
 }
@@ -392,13 +379,12 @@
         if (textBoxDiv) {
           console.log('Found ', textBoxID);
           // flip current visibility
-          // var visibility = textBoxDiv.style.visibility;
-          // window.getComputedStyle learned through ChatGPT usage when
-          // exploring problem of visibility returning as '' when set to inherit
-          // from parent
+          //var visibility = textBoxDiv.style.visibility;
+          // window.getComputedStyle learned through ChatGPT usage when exploring problem of visibility
+          // returning as '' when set to inherit from parent
           var visibility = window.getComputedStyle(textBoxDiv).visibility;
 
-          if (visibility == "hidden") {
+          if(visibility == "hidden") {
             textBoxDiv.style.visibility = "inherit";
           } else {
             textBoxDiv.style.visibility = "hidden";
@@ -410,6 +396,7 @@
       textBoxID.c_str());
 }
 
+
 /**
  * Converts image attributes into html
  * @param id : Object id
@@ -417,13 +404,13 @@
  * @param newY : New y value location for object to be set at
  */
 void WebLayout::setPosition(std::string id, int newX, int newY) {
-  for (auto &tbl : textBoxes) {
+  for (auto& tbl : textBoxes) {
     if (tbl.textBox->getID() == id) {
       tbl.setPosition(newX, newY);
     }
   }
 
-  for (auto &imgl : images) {
+  for (auto& imgl : images) {
     if (imgl.image->getID() == id) {
       imgl.setPosition(newX, newY);
     }
@@ -456,13 +443,13 @@
  * @return Boolean indicating if weblayout contains object
  */
 bool WebLayout::contains(std::string id) const {
-  for (const auto &tbl : textBoxes) {
+  for (const auto& tbl : textBoxes) {
     if (tbl.textBox->getID() == id) {
       return true;
     }
   }
 
-  for (const auto &imgl : images) {
+  for (const auto& imgl : images) {
     if (imgl.image->getID() == id) {
       return true;
     }
@@ -471,4 +458,5 @@
   return false;
 }
 
+
 }  // namespace cse