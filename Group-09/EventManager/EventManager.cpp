/**
 * @file EventManager.cpp
 * @author Grace Fitzgerald
 */

#include "EventManager.hpp"
#include <optional>
#include <chrono>
#include <stdexcept>

namespace cse {

/**
 * @brief Checks for and triggers events
 */
void EventManager::TriggerEvents() {
<<<<<<< HEAD
  double clockTime = this->getTime();
  while ((event_queue_.size() > 0) && event_queue_.peek().getTime() <= clockTime) {
=======
  while (event_queue_.size() && event_queue_.peek().getTime() <= clock_time_) { //Events to be popped
>>>>>>> c20b7c80
    cse::Event e = event_queue_.peek();
    if (paused_events_.find(e.getID()) != paused_events_.end()) {
      event_queue_.pop(); //Skip over paused events
      continue;
    }
    std::cout << event_queue_.peek().getData() << "\n"; //Placeholder for handling events
    if (repeat_events_.find(e.getID()) != repeat_events_.end()) {
      cse::Event event(e.getID(), e.getTime() + repeat_events_[e.getID()], e.getData()); //Readd repeats to the queue
      event_queue_.update(event);
    } else {
      running_events_.erase(e.getID());
      event_queue_.pop();
    }
  }
  if (event_queue_.size() == 0) {
    running_ = false;
  }
}

/**
 * @brief Adds event to paused_events
 * @param event The event to be paused
 * @return true if successful, false if event does not exist in queue
 */
bool EventManager::PauseEvent(const Event &event) {
  int id = event.getID();
  assert(((paused_events_.find(id) != paused_events_.end()) ||
      (running_events_.count(id) > 0)) && "Event ID must be a managed ID.");
  if (paused_events_.count(id) > 0) {
    return true;
  } else if (running_events_.count(id)) {
    paused_events_.insert({id, event});
    running_events_.erase(id);
    return true;
  }
  return false;
}

/**
 * @brief Removes event to paused_events set
 * @param event The event to be resumed
 * @return true if successfully removed, false if event is not currently paused
 */
bool EventManager::ResumeEvent(const Event &event) {
  int eventId = event.getID();
  assert(((paused_events_.find(eventId) != paused_events_.end()) ||
      running_events_.count(eventId)) && "Event ID must be a managed ID.");
  if (running_events_.count(eventId)) {
    return true;
<<<<<<< HEAD
  } else if (paused_events_.find(event_id) != paused_events_.end()) {
    if (event.getTime() <= this->getTime()){
      event_queue_.add(paused_events_.at(event_id));
    }
    paused_events_.erase(event_id);
    running_events_.insert(event_id);
=======
  } else if (paused_events_.find(eventId) != paused_events_.end()) {
    event_queue_.add(paused_events_.at(eventId));
    paused_events_.erase(eventId);
    running_events_.insert(eventId);
>>>>>>> c20b7c80
    return true;
  }
  return false;
}

/**
 * @brief Adds event to event_queue
 * @param event The event to be added
 * @return added Event
 */
std::optional<Event> EventManager::AddEvent(int time, std::string data) {
<<<<<<< HEAD
  if(time < 0){
    throw std::invalid_argument("Time must be positive");
  }
=======
  assert(time > -1);
>>>>>>> c20b7c80
  Event event(next_id_, time, data);
  ++next_id_;
  event_queue_.add(event);
  running_events_.insert(event.getID());
  return event;
}

/**
 * @brief Adds event to repeat_events_
 * @param event The event to be repeated
 * @return true if successfully added to repeat_events, false if unsuccessful
 */
bool EventManager::RepeatEvent(const cse::Event &event, int time_interval) {
  assert(time_interval > 0);
  if (repeat_events_.count(event.getID())){
    repeat_events_.at(event.getID()) = time_interval;
    return true;
  }
  if (time_interval > 0 && (paused_events_.count(event.getID()) + running_events_.count(event.getID()))) {
    repeat_events_.insert({event.getID(), time_interval});
    return true;
  }
  return false;
}

/**
 * @brief Stops clock from running and triggering events
 */
void EventManager::StopQueue() {
  running_ = false;
  if (start_time_ == std::chrono::steady_clock::time_point{}){
    total_runtime_ += std::chrono::steady_clock::now() - start_time_;
  }
}

/**
 * @brief Starts queue allowing for time updates
 */
void EventManager::StartQueue() {
<<<<<<< HEAD
  if (!running_){
    running_ = true;
    start_time_ = std::chrono::steady_clock::now();
=======
  if (running_ || clock_thread_.joinable()) {
    return;
>>>>>>> c20b7c80
  }
}

/**
 * @brief Restarts clock
 */
void EventManager::RestartQueue() {
  StopQueue();
  total_runtime_ = std::chrono::duration<double>::zero();
  StartQueue();
}


}<|MERGE_RESOLUTION|>--- conflicted
+++ resolved
@@ -5,21 +5,25 @@
 
 #include "EventManager.hpp"
 #include <optional>
-#include <chrono>
-#include <stdexcept>
 
 namespace cse {
+
+/**
+ * @brief Increments time on clock_thread and checks for events to trigger
+ */
+void EventManager::AdvanceTime() {
+  while (running_) {
+    std::this_thread::sleep_for(std::chrono::seconds(1));
+    clock_time_++;
+    TriggerEvents();
+  }
+}
 
 /**
  * @brief Checks for and triggers events
  */
 void EventManager::TriggerEvents() {
-<<<<<<< HEAD
-  double clockTime = this->getTime();
-  while ((event_queue_.size() > 0) && event_queue_.peek().getTime() <= clockTime) {
-=======
   while (event_queue_.size() && event_queue_.peek().getTime() <= clock_time_) { //Events to be popped
->>>>>>> c20b7c80
     cse::Event e = event_queue_.peek();
     if (paused_events_.find(e.getID()) != paused_events_.end()) {
       event_queue_.pop(); //Skip over paused events
@@ -63,25 +67,18 @@
  * @param event The event to be resumed
  * @return true if successfully removed, false if event is not currently paused
  */
-bool EventManager::ResumeEvent(const Event &event) {
-  int eventId = event.getID();
-  assert(((paused_events_.find(eventId) != paused_events_.end()) ||
-      running_events_.count(eventId)) && "Event ID must be a managed ID.");
-  if (running_events_.count(eventId)) {
+bool EventManager::ResumeEvent(Event &event) {
+  int event_id = event.getID();
+  assert(((paused_events_.find(event_id) != paused_events_.end()) ||
+      running_events_.count(event_id)) && "Event ID must be a managed ID.");
+  if (running_events_.count(event_id)) {
     return true;
-<<<<<<< HEAD
   } else if (paused_events_.find(event_id) != paused_events_.end()) {
     if (event.getTime() <= this->getTime()){
       event_queue_.add(paused_events_.at(event_id));
     }
     paused_events_.erase(event_id);
     running_events_.insert(event_id);
-=======
-  } else if (paused_events_.find(eventId) != paused_events_.end()) {
-    event_queue_.add(paused_events_.at(eventId));
-    paused_events_.erase(eventId);
-    running_events_.insert(eventId);
->>>>>>> c20b7c80
     return true;
   }
   return false;
@@ -93,13 +90,9 @@
  * @return added Event
  */
 std::optional<Event> EventManager::AddEvent(int time, std::string data) {
-<<<<<<< HEAD
   if(time < 0){
     throw std::invalid_argument("Time must be positive");
   }
-=======
-  assert(time > -1);
->>>>>>> c20b7c80
   Event event(next_id_, time, data);
   ++next_id_;
   event_queue_.add(event);
@@ -114,10 +107,6 @@
  */
 bool EventManager::RepeatEvent(const cse::Event &event, int time_interval) {
   assert(time_interval > 0);
-  if (repeat_events_.count(event.getID())){
-    repeat_events_.at(event.getID()) = time_interval;
-    return true;
-  }
   if (time_interval > 0 && (paused_events_.count(event.getID()) + running_events_.count(event.getID()))) {
     repeat_events_.insert({event.getID(), time_interval});
     return true;
@@ -139,14 +128,9 @@
  * @brief Starts queue allowing for time updates
  */
 void EventManager::StartQueue() {
-<<<<<<< HEAD
   if (!running_){
     running_ = true;
     start_time_ = std::chrono::steady_clock::now();
-=======
-  if (running_ || clock_thread_.joinable()) {
-    return;
->>>>>>> c20b7c80
   }
 }
 
@@ -159,5 +143,4 @@
   StartQueue();
 }
 
-
 }