--- conflicted
+++ resolved
@@ -25,7 +25,6 @@
 #include <set>
 #include <cassert>
 #include <map>
-#include <mutex>
 #include "../Event/Event.hpp"
 #include "../EventQueue/EventQueue.hpp"
 
@@ -34,7 +33,6 @@
 class EventManager {
  private:
   EventQueue event_queue_;
-<<<<<<< HEAD
   // Tracks if queue is currently running
   bool running_{0};
   //The ID for the next event to be created
@@ -44,12 +42,6 @@
   // Total time queue has been running in seconds
   std::chrono::duration<double> total_runtime_{0};
   //Set of event ids that are not paused
-=======
-  std::atomic<int> clock_time_;
-  int next_id_;
-  std::atomic<bool> running_;
-  std::thread clock_thread_;
->>>>>>> c20b7c80
   std::set<int> running_events_;
   //Map of paused events <id, event>
   std::unordered_map<int, Event> paused_events_;
@@ -59,15 +51,11 @@
  public:
   EventManager() = default;
   ~EventManager() { StopQueue(); };
-  bool PauseEvent(const Event &event);
-  bool ResumeEvent(const Event &event_id);
+  bool PauseEvent(Event &event);
+  bool ResumeEvent(Event &event_id);
   std::optional<Event> AddEvent(int time, std::string data);
-<<<<<<< HEAD
   bool RepeatEvent(cse::Event &event, int time_interval);
   void TriggerEvents();
-=======
-  bool RepeatEvent(const cse::Event &event, int time_interval);
->>>>>>> c20b7c80
   void StopQueue();
   void StartQueue();
   void RestartQueue();
@@ -88,7 +76,6 @@
    * @brief Get the current internal time
    * @return The current time in seconds
    */
-<<<<<<< HEAD
   double getTime(){
     if(start_time_ == std::chrono::steady_clock::time_point{}){
       return 0;
@@ -108,9 +95,6 @@
    * @return A copy of the paused events map
    */
   std::unordered_map<int, Event> getPausedEvents() const {return paused_events_;};
-=======
-  int getTime()const {return clock_time_;}
->>>>>>> c20b7c80
 
 };
 
