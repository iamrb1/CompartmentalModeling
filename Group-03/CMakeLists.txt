--- conflicted
+++ resolved
@@ -13,12 +13,9 @@
 # Define a variable containing a list of source files for the project
 set(SOURCE_FILES pch.h main.cpp
         Tests/DataTrackerTests/Makefile
-<<<<<<< HEAD
-        Tests/FunctionSetTest/Makefile)
-=======
         Tests/FunctionSetTest/FunctionSetTest.cpp
         Tests/CircleTests/CircleTest.cpp)
->>>>>>> c98c7785
+        Tests/FunctionSetTest/Makefile)
 
 # Define the build target for the executable
 add_executable(${PROJECT_NAME} ${SOURCE_FILES})
