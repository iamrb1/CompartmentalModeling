// main.cpp  – no SDL_ttf; built‑in 3×5 bitmap font draws “PREDATORS NN”
//                                                and “PREY NN” in‑window.
//
// Native build
//   g++ main.cpp Circle.cpp Surface.cpp -lSDL2 -std=c++17 -O2 -o circles
//
// Emscripten build
//   emcc main.cpp Circle.cpp Surface.cpp -sUSE_SDL=2 -std=c++17 -O2 -o circles.html

#include <SDL2/SDL.h>
#ifdef __EMSCRIPTEN__
#  include <emscripten/emscripten.h>
#endif

#include <vector>
#include <memory>
#include <iostream>
#include <cstdlib>
#include <ctime>
#include <algorithm>
#include <string>

// -------- your own headers ----------
#include "Circle.h"
#include "Surface.h"

// ---------------------------------------------------------------------------
// Globals
// ---------------------------------------------------------------------------
static constexpr int WINDOW_WIDTH  = 800;
static constexpr int WINDOW_HEIGHT = 600;

static SDL_Window*   gWindow   = nullptr;
static SDL_Renderer* gRenderer = nullptr;

static std::unique_ptr<cse::Surface>      gSurface;
static std::vector<std::shared_ptr<Circle>> gCircles;

static bool isRunning = true;

// ---------------------------------------------------------------------------
// 3×5 bitmap font  (only the characters we need)
// bit rows are 3‑bit values, high‑bit = left pixel
// ---------------------------------------------------------------------------
static constexpr int FONT_SCALE   = 4;           // bitmap‑>screen scale factor
static constexpr int CHAR_W       = 3 * FONT_SCALE;
static constexpr int CHAR_H       = 5 * FONT_SCALE;
static constexpr int CHAR_SPACING = FONT_SCALE;  // gap between glyphs

/* digits 0‑9 */
static const uint8_t DIGIT[10][5] = {
 /*0*/ {0b111,0b101,0b101,0b101,0b111},
 /*1*/ {0b010,0b110,0b010,0b010,0b111},
 /*2*/ {0b111,0b001,0b111,0b100,0b111},
 /*3*/ {0b111,0b001,0b111,0b001,0b111},
 /*4*/ {0b101,0b101,0b111,0b001,0b001},
 /*5*/ {0b111,0b100,0b111,0b001,0b111},
 /*6*/ {0b111,0b100,0b111,0b101,0b111},
 /*7*/ {0b111,0b001,0b010,0b010,0b010},
 /*8*/ {0b111,0b101,0b111,0b101,0b111},
 /*9*/ {0b111,0b101,0b111,0b001,0b111}
};

/* uppercase letters we need: A,D,E,O,P,R,S,T,Y  (index = letter-'A')        */
static const uint8_t LETTER[26][5] = {
/* A */ {0b111,0b101,0b111,0b101,0b101},
/* B */ {0}, /* C */ {0}, /* D */ {0b110,0b101,0b101,0b101,0b110},
/* E */ {0b111,0b100,0b111,0b100,0b111},
/* F‑H */ {0},{0},{0},
/* I‑O */ {0},{0},{0},{0},{0},{0}, {0b111,0b101,0b101,0b101,0b111},
/* P */ {0b111,0b101,0b111,0b100,0b100},
/* Q,R */ {0},{0b111,0b101,0b111,0b101,0b101},
/* S */ {0b111,0b100,0b111,0b001,0b111},
/* T */ {0b111,0b010,0b010,0b010,0b010},
/* U‑X */ {0},{0},{0},{0},
/* Y */ {0b101,0b101,0b010,0b010,0b010},
/* Z */ {0}
};

// ---------------------------------------------------------------------------
// helpers
// ---------------------------------------------------------------------------
int countCircles(const std::string& type)
{
    return std::count_if(gCircles.begin(), gCircles.end(),
                         [&](const auto& c){
                             return c && c->getCircleType() == type;
                         });
}

// draw a single 3×5 glyph (digit OR letter)
void drawGlyph(const uint8_t rows[5], int x, int y, SDL_Color col)
{
    SDL_SetRenderDrawColor(gRenderer, col.r, col.g, col.b, 255);
    for (int r = 0; r < 5; ++r) {
        uint8_t bits = rows[r];
        for (int c = 0; c < 3; ++c) {
            if (bits & (1 << (2 - c))) {
                SDL_Rect px{ x + c*FONT_SCALE,
                             y + r*FONT_SCALE,
                             FONT_SCALE, FONT_SCALE };
                SDL_RenderFillRect(gRenderer, &px);
            }
        }
    }
}

/* draw a digit (0‑9) */
void drawDigit(int d, int x, int y, SDL_Color col)
{
    if (d < 0 || d > 9) return;
    drawGlyph(DIGIT[d], x, y, col);
}

/* draw an uppercase A‑Z that we have in LETTER[] */
void drawLetter(char ch, int x, int y, SDL_Color col)
{
<<<<<<< HEAD
    if (ch < 'A' || ch > 'Z') return;
    const uint8_t* rows = LETTER[ch - 'A'];
    if (rows[0] == 0) return;                   // unknown glyph
    drawGlyph(rows, x, y, col);
}
=======
    // Circle types
    double cType1 = 0.0;
    double cType2 = 0.0;

    // 1) Move every circle
    for (auto& circle : gCircles) {
        if (!circle) continue;
>>>>>>> 76a88353

/* width of an n‑char string in pixels */
int textWidth(int len) { return len*CHAR_W + (len-1)*CHAR_SPACING; }

/* draw a string of uppercase letters */
void drawString(const std::string& s, int x, int y, SDL_Color col)
{
    int cx = x;
    for (size_t i = 0; i < s.size(); ++i) {
        char ch = std::toupper(static_cast<unsigned char>(s[i]));
        if (ch >= 'A' && ch <= 'Z')
            drawLetter(ch, cx, y, col);
        cx += CHAR_W + CHAR_SPACING;
    }
}

/* draw a left‑aligned (max two‑digit) positive integer */
void drawNumber(int n, int x, int y, SDL_Color col)
{
    n = std::clamp(n, 0, 99);
    int tens = n / 10;
    int ones = n % 10;
    if (tens) {
        drawDigit(tens, x, y, col);
        x += CHAR_W + CHAR_SPACING;
    }
    drawDigit(ones, x, y, col);
}

// ---------------------------------------------------------------------------
// random circles
// ---------------------------------------------------------------------------
void createDemoCircles()
{
    std::srand(static_cast<unsigned>(std::time(nullptr)));

    for (int i = 0; i < 10; ++i) {
        double x = rand() % WINDOW_WIDTH;
        double y = rand() % WINDOW_HEIGHT;
        double r = 15.0;
        double s = 3.0;
        std::string type = (i % 2 == 0) ? "red" : "blue";

<<<<<<< HEAD
        auto c = std::make_shared<Circle>(x, y, r, s, s, type);
        gCircles.push_back(c);
        gSurface->add_circle(c);
=======
        // now actually move it in the Surface (takes doubles)
        gSurface->move_circle(circle, newX, newY);

        // update circle type counter
        if (circle->getCircleType() == "red") {
            cType1 += 1;
        }
        if (circle->getCircleType() == "blue") {
            cType2 += 1;
        }
>>>>>>> 76a88353
    }
}

// ---------------------------------------------------------------------------
// update & draw
// ---------------------------------------------------------------------------
void update()
{
    /* ... identical to previous version ... */
    for (auto& c : gCircles) {
        if (!c) continue;
        int dx = (rand()%3) - 1;
        int dy = (rand()%3) - 1;
        double nx = std::clamp(c->getX()+dx*c->getSpeed(), 0.0, WINDOW_WIDTH  - c->getRadius());
        double ny = std::clamp(c->getY()+dy*c->getSpeed(), 0.0, WINDOW_HEIGHT - c->getRadius());
        gSurface->move_circle(c, nx, ny);
    }
    gSurface->update();

    auto [act,vic] = gSurface->check_collision();
    if (act=="delete" && vic) {
        gCircles.erase(std::remove(gCircles.begin(), gCircles.end(), vic),
                       gCircles.end());
        gSurface->remove_circle(vic);
    }
    else if (act=="add" && vic && vic->getCircleType()=="blue") {
        static Uint32 last=0;
        if (SDL_GetTicks()-last>=1000) {
            auto b = std::make_shared<Circle>(*vic);
            gCircles.push_back(b);
            gSurface->add_circle(b);
            last = SDL_GetTicks();
        }
    }
<<<<<<< HEAD
=======
    
    // else "nothing" → do nothing
    // @TODO this is very basic and can be updated later
    // End game if conditions are met
    double cWinThreshold = 0.8;
    double cPercentage1 = cType1 / (cType1 + cType2);
    double cPercentage2 = cType2 / (cType1 + cType2);

    // std::cout << "Red #: " << cType1 << "; Blue #: " << cType2 << std::endl;
    // std::cout << "Red %: " << cPercentage1 << "; Blue %: " << cPercentage2 << std::endl;

    if (cPercentage1 >= cWinThreshold) {
        std::cout << "Winner: Red" << std::endl;
        isRunning = false;
    }

    if (cPercentage2 >= cWinThreshold) {
        std::cout << "Winner: Blue" << std::endl;
        isRunning = false;
    }
>>>>>>> 76a88353
}

void draw()
{
    SDL_SetRenderDrawColor(gRenderer, 0,0,0,255);
    SDL_RenderClear(gRenderer);

    // circles
    for (auto& c : gCircles) {
        if (!c) continue;
        SDL_SetRenderDrawColor(gRenderer,
            c->getCircleType()=="red" ? 255 : 0,
            0,
            c->getCircleType()=="blue"?255:0,
            255);
        int cx = (int)c->getX(), cy = (int)c->getY(), r=(int)c->getRadius();
        for (int dx=-r; dx<=r; ++dx)
            for (int dy=-r; dy<=r; ++dy)
                if (dx*dx+dy*dy<=r*r)
                    SDL_RenderDrawPoint(gRenderer,cx+dx,cy+dy);
    }

    // ------------------------------------------------------------
    // labels + numbers
    // ------------------------------------------------------------
    int preds = countCircles("red");
    int prey  = countCircles("blue");

    SDL_Color white = {255,255,255,255};
    SDL_Color red   = {255,0,0,255};
    SDL_Color blue  = {0,0,255,255};

    std::string labelPred = "PREDATORS";
    std::string labelPrey = "PREY";

    // width calculations
    int wPredLabel = textWidth(labelPred.size());
    int nDigitsPred = (preds>=10)?2:1;
    int wPredNum   = textWidth(nDigitsPred);
    int wTotalPred = wPredLabel + CHAR_SPACING + wPredNum;

    int wPreyLabel = textWidth(labelPrey.size());
    int nDigitsPrey = (prey>=10)?2:1;
    int wPreyNum   = textWidth(nDigitsPrey);
    int wTotalPrey = wPreyLabel + CHAR_SPACING + wPreyNum;

    // right edge margin 8 px
    int xPredLabel = WINDOW_WIDTH - 8 - wTotalPred;
    int yPred      = 8;

    int xPreyLabel = WINDOW_WIDTH - 8 - wTotalPrey;
    int yPrey      = yPred + CHAR_H + 2*CHAR_SPACING;

    // draw predator line
    drawString(labelPred, xPredLabel, yPred, white);
    drawNumber(preds,    xPredLabel + wPredLabel + CHAR_SPACING, yPred, red);

    // draw prey line
    drawString(labelPrey, xPreyLabel, yPrey, white);
    drawNumber(prey,      xPreyLabel + wPreyLabel + CHAR_SPACING, yPrey, blue);

    SDL_RenderPresent(gRenderer);
}

// ---------------------------------------------------------------------------
// event / main loop
// ---------------------------------------------------------------------------
void mainLoop()
{
    SDL_Event e;
    while (SDL_PollEvent(&e))
        if (e.type==SDL_QUIT) isRunning=false;

    if (!isRunning) {
#ifdef __EMSCRIPTEN__
        emscripten_cancel_main_loop();
#endif
        return;
    }
    update();
    draw();
}

// ---------------------------------------------------------------------------
// main()
// ---------------------------------------------------------------------------
int main(int argc,char* argv[])
{
    if (SDL_Init(SDL_INIT_VIDEO)<0){
        std::cerr<<"SDL init failed: "<<SDL_GetError()<<'\n';return 1;}

    gWindow = SDL_CreateWindow("Predator / Prey demo",
        SDL_WINDOWPOS_CENTERED,SDL_WINDOWPOS_CENTERED,
        WINDOW_WIDTH,WINDOW_HEIGHT,SDL_WINDOW_SHOWN);
    if(!gWindow){std::cerr<<"Window error: "<<SDL_GetError()<<'\n';return 1;}

    gRenderer = SDL_CreateRenderer(gWindow,-1,SDL_RENDERER_ACCELERATED);
    if(!gRenderer){std::cerr<<"Renderer error: "<<SDL_GetError()<<'\n';return 1;}

    gSurface = std::make_unique<cse::Surface>(WINDOW_WIDTH, WINDOW_HEIGHT, 100);
    createDemoCircles();

#ifdef __EMSCRIPTEN__
    emscripten_set_main_loop(mainLoop, 0, 1);
#else
    while(isRunning){mainLoop();SDL_Delay(16);}
#endif

    gCircles.clear();
    gSurface.reset();
    SDL_DestroyRenderer(gRenderer);
    SDL_DestroyWindow(gWindow);
    SDL_Quit();
    return 0;
}
<|MERGE_RESOLUTION|>--- conflicted
+++ resolved
@@ -115,21 +115,11 @@
 /* draw an uppercase A‑Z that we have in LETTER[] */
 void drawLetter(char ch, int x, int y, SDL_Color col)
 {
-<<<<<<< HEAD
     if (ch < 'A' || ch > 'Z') return;
     const uint8_t* rows = LETTER[ch - 'A'];
     if (rows[0] == 0) return;                   // unknown glyph
     drawGlyph(rows, x, y, col);
 }
-=======
-    // Circle types
-    double cType1 = 0.0;
-    double cType2 = 0.0;
-
-    // 1) Move every circle
-    for (auto& circle : gCircles) {
-        if (!circle) continue;
->>>>>>> 76a88353
 
 /* width of an n‑char string in pixels */
 int textWidth(int len) { return len*CHAR_W + (len-1)*CHAR_SPACING; }
@@ -173,11 +163,38 @@
         double s = 3.0;
         std::string type = (i % 2 == 0) ? "red" : "blue";
 
-<<<<<<< HEAD
         auto c = std::make_shared<Circle>(x, y, r, s, s, type);
         gCircles.push_back(c);
         gSurface->add_circle(c);
-=======
+    }
+}
+
+// ---------------------------------------------------------------------------
+// update & draw
+// ---------------------------------------------------------------------------
+void update()
+{
+    // Circle types
+    double cType1 = 0.0;
+    double cType2 = 0.0;
+
+    // 1) Move every circle
+    for (auto& circle : gCircles) {
+        if (!circle) continue;
+
+
+        // pick a random direction delta ∈ { -1,0,+1 }
+        double dirX = (rand() % 3) - 1;
+        double dirY = (rand() % 3) - 1;
+
+        // compute new position in double precision
+        double newX = circle->getX() + dirX * circle->getSpeed();
+        double newY = circle->getY() + dirY * circle->getSpeed();
+
+        // clamp to window
+        newX = std::clamp(newX, 0.0, WINDOW_WIDTH  - circle->getRadius());
+        newY = std::clamp(newY, 0.0, WINDOW_HEIGHT - circle->getRadius());
+
         // now actually move it in the Surface (takes doubles)
         gSurface->move_circle(circle, newX, newY);
 
@@ -188,23 +205,6 @@
         if (circle->getCircleType() == "blue") {
             cType2 += 1;
         }
->>>>>>> 76a88353
-    }
-}
-
-// ---------------------------------------------------------------------------
-// update & draw
-// ---------------------------------------------------------------------------
-void update()
-{
-    /* ... identical to previous version ... */
-    for (auto& c : gCircles) {
-        if (!c) continue;
-        int dx = (rand()%3) - 1;
-        int dy = (rand()%3) - 1;
-        double nx = std::clamp(c->getX()+dx*c->getSpeed(), 0.0, WINDOW_WIDTH  - c->getRadius());
-        double ny = std::clamp(c->getY()+dy*c->getSpeed(), 0.0, WINDOW_HEIGHT - c->getRadius());
-        gSurface->move_circle(c, nx, ny);
     }
     gSurface->update();
 
@@ -223,8 +223,6 @@
             last = SDL_GetTicks();
         }
     }
-<<<<<<< HEAD
-=======
     
     // else "nothing" → do nothing
     // @TODO this is very basic and can be updated later
@@ -245,7 +243,6 @@
         std::cout << "Winner: Blue" << std::endl;
         isRunning = false;
     }
->>>>>>> 76a88353
 }
 
 void draw()
