/**
* @file DataTracker.h
* @author nigamsa1
* adds or removes data from a vector and provides statistcal data from it
*
*/

#ifndef DATATRACKER_H
#define DATATRACKER_H

#include <vector>
#include <unordered_map>
#include <algorithm>
#include <numeric>
#include <cmath>
#include <cassert>
#include <optional>

namespace cse {

    template <typename T>
    class DataTracker {
    public:

        bool delete_value(const T& value);

        double mean() const;
        double median() const;
        T mode() const;
        double variance() const;
        T min() const;
        T max() const;

        std::optional<T> winner() const;

<<<<<<< HEAD
    // Adds a specified value to the vector
    constexpr void add_value(const T& value) {values.push_back(value);}

    // Returns the total number of elements in the vector
    constexpr size_t total() const {return values.size();}
=======
        // Returns the total number of elements
        constexpr void add_value(const T& value) {values.push_back(value);}

        // Adds a specified value to the vector
        constexpr size_t total() const {return values.size();}
>>>>>>> fa537ca9

    private:
        std::vector<T> values;
    };

} // namespace cse
#endif<|MERGE_RESOLUTION|>--- conflicted
+++ resolved
@@ -33,19 +33,11 @@
 
         std::optional<T> winner() const;
 
-<<<<<<< HEAD
     // Adds a specified value to the vector
     constexpr void add_value(const T& value) {values.push_back(value);}
 
     // Returns the total number of elements in the vector
     constexpr size_t total() const {return values.size();}
-=======
-        // Returns the total number of elements
-        constexpr void add_value(const T& value) {values.push_back(value);}
-
-        // Adds a specified value to the vector
-        constexpr size_t total() const {return values.size();}
->>>>>>> fa537ca9
 
     private:
         std::vector<T> values;
