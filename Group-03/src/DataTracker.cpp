--- conflicted
+++ resolved
@@ -6,16 +6,12 @@
 */
 
 #include "DataTracker.h"
-<<<<<<< HEAD
-#include <type_traits>
+#include <string>#include <type_traits>
 #include <numeric>
 #include <unordered_map>
 #include <algorithm>
 #include <optional>
 
-=======
-#include <string>
->>>>>>> 9168c42d
 namespace cse {
 
 // Adds a specified value to the vector
@@ -96,30 +92,22 @@
 template <typename T>
 T DataTracker<T>::min() const {
     if (values.empty()) return T();
-<<<<<<< HEAD
-    return *std::min_element(values.begin(), values.end());
-=======
     if constexpr (std::is_arithmetic_v<T>){
         return *std::min_element(values.begin(), values.end());
     }
     else return T();
->>>>>>> 9168c42d
 }
 
 // Returns the maximum value
 template <typename T>
 T DataTracker<T>::max() const {
     if (values.empty()) return T();
-<<<<<<< HEAD
-    return *std::max_element(values.begin(), values.end());
-=======
     if constexpr (std::is_arithmetic_v<T>){
         return *std::max_element(values.begin(), values.end());
     }
     else{
         return T();
     }
->>>>>>> 9168c42d
 }
 
 // Returns the total number of elements
