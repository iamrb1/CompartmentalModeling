#pragma once

#include <vector>
#include <iostream>
#include "Sector.h"

namespace cse{
class Surface {
    public:
        // These will be changed to fixed points in the future
        int surface_size;
        int surface_width;
        int surface_height;
        int sector_width;
        int sector_height;
<<<<<<< HEAD

=======
        
>>>>>>> d1eb8a58
        std::vector<std::vector<Sector>> sectors;

        Surface(int width, int height, int sector_size);

        void add_circle(Circle* circle);
        void move_circle(Circle* circle, int x_pos, int y_pos);
        void check_collision();
        void update();
};
}<|MERGE_RESOLUTION|>--- conflicted
+++ resolved
@@ -13,11 +13,6 @@
         int surface_height;
         int sector_width;
         int sector_height;
-<<<<<<< HEAD
-
-=======
-        
->>>>>>> d1eb8a58
         std::vector<std::vector<Sector>> sectors;
 
         Surface(int width, int height, int sector_size);
