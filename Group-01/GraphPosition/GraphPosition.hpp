--- conflicted
+++ resolved
@@ -32,11 +32,8 @@
     template <typename VERTEX_DATA_T> auto GetSortedNeighbors(const Vertex<VERTEX_DATA_T> &vertex) {
       std::cout << "Get sorted neighbors" << std::endl;
       using EdgePair = std::pair<std::string, std::weak_ptr<Edge<VERTEX_DATA_T>>>;
-<<<<<<< HEAD
-=======
       std::cout << "Vertex edges size: " << vertex.GetEdges().size() << std::endl;
       std::cout << vertex << std::endl;
->>>>>>> b330ec0e
       std::vector<EdgePair> neighbors(vertex.GetEdges().begin(), vertex.GetEdges().end());
 
       std::cout << "Inside Sorted: " << neighbors.size() << std::endl;
@@ -288,11 +285,6 @@
 
           // Get all neighbors and sort them by ID for consistent traversal
           auto neighbors = GetSortedNeighbors(current);
-<<<<<<< HEAD
-
-=======
-          std::cout << "Neighbors: " << neighbors.size() << std::endl;
->>>>>>> b330ec0e
           // Find first unvisited neighbor
           auto nonVisited = std::find_if(neighbors.begin(), neighbors.end(), [&](auto &p) {
             if (auto edge = p.second.lock()) {
