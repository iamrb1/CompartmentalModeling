--- conflicted
+++ resolved
@@ -201,8 +201,6 @@
     cse::Vertex<VERTEX_DATA_T> &GetVertex(std::string const v_id) { return graph.GetVertex(v_id); }
   };
 
-<<<<<<< HEAD
-=======
   // Function Implementations
 
   /**
@@ -211,7 +209,6 @@
    * @param startVertex Pointer to the starting vertex
    * @throws invalid_argument if startVertex is null
    */
->>>>>>> c881d274
   template <typename VERTEX_DATA_T>
   GraphPosition<VERTEX_DATA_T>::GraphPosition(const Graph<VERTEX_DATA_T> &g, Vertex<VERTEX_DATA_T> const *startVertex)
       : graph(g), currentVertex(startVertex) {
@@ -330,17 +327,10 @@
   }
 
   namespace TraversalModes {
-<<<<<<< HEAD
-    /**
-     * Creates a Depth-First Search traversal function
-     * @tparam VERTEX_DATA_T The data type stored in the graph's vertices
-=======
-
+    
     /**
      * Provides a depth-first search traversal strategy
      * @return A function that performs DFS traversal on a GraphPosition
->>>>>>> c881d274
-     */
     template <typename VERTEX_DATA_T> auto DFS() -> std::function<bool(GraphPosition<VERTEX_DATA_T> &)> {
       return [](GraphPosition<VERTEX_DATA_T> &graphPosition) {
         // Recursive implementation of DFS using a stack
@@ -388,13 +378,8 @@
     }
 
     /**
-<<<<<<< HEAD
-     * Creates a Breadth-First Search traversal function
-     * @tparam VERTEX_DATA_T The data type stored in the graph's vertices
-=======
      * Provides a breadth-first search traversal strategy
      * @return A function that performs BFS traversal on a GraphPosition
->>>>>>> c881d274
      */
     template <typename VERTEX_DATA_T> auto BFS() -> std::function<bool(GraphPosition<VERTEX_DATA_T> &)> {
       return [](GraphPosition<VERTEX_DATA_T> &graphPosition) {
