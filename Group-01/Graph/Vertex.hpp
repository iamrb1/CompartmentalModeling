--- conflicted
+++ resolved
@@ -34,12 +34,8 @@
     void AddEdge(std::weak_ptr<Edge> const &e);
     bool IsConnected(std::shared_ptr<cse::Vertex> const &destination);
 
-<<<<<<< HEAD
     std::string GetId() const override { return id; }
-=======
-    std::string GetId() const { return id; };
     const std::map<std::string, std::weak_ptr<Edge>>& GetEdges() const { return edges; };
->>>>>>> 1be36946
     double GetX() const { return x; };
     double GetY() const { return y; };
 
