--- conflicted
+++ resolved
@@ -73,16 +73,11 @@
     if(probs.empty()){
         throw std::runtime_error("You have not built a distrubtion");
     }
-<<<<<<< HEAD
     if(trials < 1){
         std::out_of_range("Must have at least 1 trial");
     }
     if(trials >= probs.size()){
         return 0.0;
-=======
-    if(trials >= probs.size() || trials < 1){
-         std::out_of_range("More trials than you listed");
->>>>>>> 98b19803
     }
     return probs[trials-1];
 }
@@ -90,20 +85,14 @@
 double Distribution::getCumulativeProb(std::int32_t trials){
    if(cumulative_probs.empty()){
         throw std::runtime_error("You have not built a distrubtion");
-<<<<<<< HEAD
     }
     if(trials < 1){
         std::out_of_range("Must have at least 1 trial");
     }
     if(trials >= cumulative_probs.size()){
         return 0.0;
-=======
-    }
-    if(trials >= cumulative_probs.size() || trials < 1){
-        std::out_of_range("More trials than you listed");
->>>>>>> 98b19803
     }
     return cumulative_probs[trials-1];
 }
 
-} // namespace cse498
+} // namespace cse498