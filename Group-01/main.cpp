--- conflicted
+++ resolved
@@ -1135,11 +1135,7 @@
 
   // Toggle vertex IDs
   void ToggleShowVertexIds(bool show) {
-<<<<<<< HEAD
-    auto vertices = currentGraph.GetVertices();
-=======
-    auto vertices = g.GetMutableVertices();
->>>>>>> 6fe59486
+    auto vertices = currentGraph.GetMutableVertices();
     for (auto v : vertices) {
       v->SetShowId(show);
     }
@@ -1148,11 +1144,7 @@
 
   // Toggle edge weights
   void ToggleShowEdgeWeights(bool show) {
-<<<<<<< HEAD
-    auto edges = currentGraph.GetEdges();
-=======
-    auto edges = g.GetMutableEdges();
->>>>>>> 6fe59486
+    auto edges = currentGraph.GetMutableEdges();
     for (auto e : edges) {
       e->SetShowWeight(show);
     }
