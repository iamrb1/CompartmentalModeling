--- conflicted
+++ resolved
@@ -53,11 +53,8 @@
   cse::Random r{0};
   std::optional<cse::Vertex<std::string>> selectedVertex;
   cse::Graph<std::string> g;
-<<<<<<< HEAD
   std::optional<cse::GraphPosition<std::string>> traversal;
-=======
   cse::GraphJson<std::string> graphJson{g};
->>>>>>> cbf7752d
 
   static bool IsPointInRange(double x1, double y1, double x2, double y2,
                              double range) {
@@ -107,17 +104,12 @@
     // Draw vertices as circles
     auto vertices = g.GetVertices();
     for (auto v : vertices) {
-<<<<<<< HEAD
       std::string color = "gray"; // default
       if (traversal) {
         if (&traversal->GetCurrentVertex() == v) color = "red";
         else if (traversal->IsVisited(*v)) color = "green";
       }
       Shape::drawCircle(v->GetX(), v->GetY(), VERTEX_RADIUS, color.c_str());
-=======
-      Shape::drawCircle(v->GetX(), v->GetY(), VERTEX_RADIUS,
-                        v->GetData().c_str());
->>>>>>> cbf7752d
     }
   }
 
@@ -196,7 +188,6 @@
           'click', function() { Module._addVertex(); });
       buttonGroup.appendChild(addVertexButton);
 
-<<<<<<< HEAD
       // Clear Traversal button
       var clearTraversalButton = document.createElement('button');
       clearTraversalButton.textContent = "Clear Traversal";
@@ -204,7 +195,7 @@
         Module._clearTraversal();
       });
       buttonGroup.appendChild(clearTraversalButton);
-=======
+
       /**
        * Used ChatGPT to assist adding support to 
        * Import and Export a Graph in JSON 
@@ -267,7 +258,6 @@
             downloadAnchorNode.remove();
           });
       buttonGroup.appendChild(exportButton);
->>>>>>> cbf7752d
 
       // Selected vertex info container
       var selectedVertexDiv = document.createElement('div');
@@ -410,7 +400,6 @@
     }
   }
 
-<<<<<<< HEAD
   void StartTraversal() {
     if (g.GetVertices().empty()) return;
     auto &start = g.GetVertex("ID1");
@@ -464,7 +453,8 @@
 
     // Kick off the async step loop
     emscripten_async_call(StepTraversalAsync, this, 0); // 0ms to start immediately
-=======
+  }
+
   // Export the graph to JSON
   char *ExportGraph() {
     std::string jsonStr = graphJson.ExportToJson();
@@ -480,7 +470,6 @@
       RedrawCanvas();
     }
     return success;
->>>>>>> cbf7752d
   }
 };
 
@@ -495,11 +484,6 @@
 
 void addVertex() { init.AddVertex(); }
 
-<<<<<<< HEAD
-void handleCanvasClick(double x, double y) {
-  init.HandleCanvasClick(x, y);
-}
-
 void startTraversal() {
   init.StartTraversal();
 }
@@ -515,13 +499,12 @@
 void clearTraversal() {
   init.ClearTraversal();
 }
-=======
+  
 void handleCanvasClick(double x, double y) { init.HandleCanvasClick(x, y); }
 
 char *exportGraph() { return init.ExportGraph(); }
 
 bool importGraph(const char *jsonStr) { return init.ImportGraph(jsonStr); }
->>>>>>> cbf7752d
 }
 
 int main() { return 0; }