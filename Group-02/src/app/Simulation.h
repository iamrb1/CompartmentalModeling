--- conflicted
+++ resolved
@@ -63,13 +63,9 @@
   void currentTimeChanged();
   void timeStepsChanged();
   void isRunningChanged();
-<<<<<<< HEAD
-  void addGraphingValues(int time, QVariantMap series);
-=======
   void errorModuleShow(const QString &message);
->>>>>>> 66d6b48d
 
-private:
+ private:
   /// Simulation name
   QString m_name = "New Simulation";
   /// Save path
